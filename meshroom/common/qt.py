--- conflicted
+++ resolved
@@ -1,10 +1,5 @@
-<<<<<<< HEAD
-from PySide2 import QtCore
+from PySide2 import QtCore, QtQml
 import shiboken2
-=======
-from PySide2 import QtCore, QtQml
-
->>>>>>> 04c21fff
 
 class QObjectListModel(QtCore.QAbstractListModel):
     """
