--- conflicted
+++ resolved
@@ -1,14 +1,7 @@
 #!/usr/bin/env python
 # coding:utf-8
-<<<<<<< HEAD
-from meshroom.core import pyCompatibility
-
 from PySide6.QtCore import QUrl, QFileInfo
 from PySide6.QtCore import QObject, Slot
-=======
-from PySide2.QtCore import QUrl, QFileInfo
-from PySide2.QtCore import QObject, Slot
->>>>>>> 82ae95ef
 
 import os
 
