--- conflicted
+++ resolved
@@ -30,16 +30,9 @@
 
     signal pressed(var mouse)
 
-<<<<<<< HEAD
-
-    objectName: attribute.name + "."
+    objectName: attribute ? attribute.name + "." : ""
     layoutDirection: Qt.LeftToRight
     spacing: 3
-=======
-    objectName: attribute ? attribute.name + "." : ""
-    layoutDirection: attribute && attribute.isOutput ? Qt.RightToLeft : Qt.LeftToRight
-    spacing: 2
->>>>>>> 04c21fff
 
     // Instantiate empty Items for each child attribute
     Repeater {
@@ -60,11 +53,9 @@
         height: width
         radius: isList ? 0 : width/2
         Layout.alignment: Qt.AlignVCenter
-<<<<<<< HEAD
 
         border.color:  Colors.sysPalette.mid
         color: Colors.sysPalette.base
-
 
         Rectangle {
             visible: inputConnectMA.containsMouse || childrenRepeater.count > 0 || attribute.isLink
@@ -76,15 +67,6 @@
                     return Colors.sysPalette.highlight
                 return Colors.sysPalette.text
             }
-=======
-        border.color: "#3e3e3e"
-        color: {
-            if(connectMA.containsMouse || connectMA.drag.active || (dropArea.containsDrag && dropArea.acceptableDrop))
-                return nameLabel.palette.highlight
-            else if(attribute && attribute.isLink)
-                return "#3e3e3e"
-            return "white"
->>>>>>> 04c21fff
         }
 
         DropArea {
@@ -186,14 +168,13 @@
         Label {
             id: nameLabel
 
-<<<<<<< HEAD
             property bool hovered: (inputConnectMA.containsMouse || inputConnectMA.drag.active || inputDropArea.containsDrag || outputConnectMA.containsMouse || outputConnectMA.drag.active || outputDropArea.containsDrag)
             text: attribute.label
             elide: hovered ? Text.ElideNone : Text.ElideMiddle
             width: hovered ? contentWidth : parent.width
             font.pointSize: 7
-            horizontalAlignment: attribute.isOutput ? Text.AlignRight : Text.AlignLeft
-            anchors.right: attribute.isOutput ? parent.right : undefined
+            horizontalAlignment: attribute && attribute.isOutput ? Text.AlignRight : Text.AlignLeft
+            anchors.right: attribute && attribute.isOutput ? parent.right : undefined
             rightPadding: 0
             color: hovered ? palette.highlight : palette.text
         }
@@ -254,15 +235,6 @@
             onExited: {
                 acceptableDrop = false
             }
-=======
-            property bool hovered: (connectMA.containsMouse || connectMA.drag.active || dropArea.containsDrag)
-            text: attribute ? attribute.name : ""
-            elide: hovered ? Text.ElideNone : Text.ElideMiddle
-            width: hovered ? contentWidth : parent.width
-            font.pointSize: 5
-            horizontalAlignment: attribute && attribute.isOutput ? Text.AlignRight : Text.AlignLeft
-            anchors.right: attribute && attribute.isOutput ? parent.right : undefined
->>>>>>> 04c21fff
 
             onDropped: {
                 _reconstruction.addEdge(outputDragTarget.attribute, drag.source.attribute)
