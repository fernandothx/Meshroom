--- conflicted
+++ resolved
@@ -76,11 +76,7 @@
 
                 spacing: 4
 
-<<<<<<< HEAD
-                // Visibility toggle
-=======
-                // Features visibility toogle
->>>>>>> c1eae7cd
+                // Features visibility toggle
                 MaterialToolButton {
                     id: featuresVisibilityButton
                     checkable: true
