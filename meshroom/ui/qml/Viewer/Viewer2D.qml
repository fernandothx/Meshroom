import QtQuick 2.7
import QtQuick.Controls 2.0
import QtQuick.Layouts 1.3
import MaterialIcons 2.2
import Controls 1.0

FocusScope {
    id: root

    clip: true

    property url source
    property var metadata
    property var viewIn3D

    property Component floatViewerComp: Qt.createComponent("FloatImage.qml")
    readonly property bool floatViewerAvailable: floatViewerComp.status === Component.Ready
    property alias useFloatImageViewer: displayHDR.checked

    property string loadingModules: {
        var res = ""
        if(imgContainer.image.status === Image.Loading)
            res += " Image";
        if(featuresViewerLoader.status === Loader.Ready)
        {
            for (var i = 0; i < featuresViewerLoader.item.count; ++i) {
                if(featuresViewerLoader.item.itemAt(i).loadingFeatures)
                {
                    res += " Features";
                    break;
                }
            }
        }
        if(msfmDataLoader.status === Loader.Ready)
        {
            if(msfmDataLoader.item.status === MSfMData.Loading)
            {
                res += " SfMData";
            }
        }
        if(mtracksLoader.status === Loader.Ready)
        {
            if(mtracksLoader.item.status === MTracks.Loading)
                res += " Tracks";
        }
        return res;
    }

    function clear()
    {
        source = ''
        metadata = {}
    }

    // slots
    Keys.onPressed: {
        if(event.key == Qt.Key_F) {
            root.fit();
            event.accepted = true;
        }
    }

    // mouse area
    MouseArea {
        anchors.fill: parent
        property double factor: 1.2
        acceptedButtons: Qt.LeftButton | Qt.RightButton | Qt.MiddleButton
        onPressed: {
            imgContainer.forceActiveFocus()
            if(mouse.button & Qt.MiddleButton || (mouse.button & Qt.LeftButton && mouse.modifiers & Qt.ShiftModifier))
                drag.target = imgContainer // start drag
        }
        onReleased: {
            drag.target = undefined // stop drag
            if(mouse.button & Qt.RightButton) {
                var menu = contextMenu.createObject(root);
                menu.x = mouse.x;
                menu.y = mouse.y;
                menu.open()
            }
        }
        onWheel: {
            var zoomFactor = wheel.angleDelta.y > 0 ? factor : 1/factor
            if(Math.min(imgContainer.width, imgContainer.image.height) * imgContainer.scale * zoomFactor < 10)
                return
            var point = mapToItem(imgContainer, wheel.x, wheel.y)
            imgContainer.x += (1-zoomFactor) * point.x * imgContainer.scale
            imgContainer.y += (1-zoomFactor) * point.y * imgContainer.scale
            imgContainer.scale *= zoomFactor
        }
    }

    // functions
    function fit() {
        if(imgContainer.image.status != Image.Ready)
            return;
        imgContainer.scale = Math.min(imgLayout.width / imgContainer.image.width, root.height / imgContainer.image.height)
        imgContainer.x = Math.max((imgLayout.width - imgContainer.image.width * imgContainer.scale)*0.5, 0)
        imgContainer.y = Math.max((imgLayout.height - imgContainer.image.height * imgContainer.scale)*0.5, 0)
        // console.warn("fit: imgLayout.width: " + imgContainer.scale + ", imgContainer.image.width: " + imgContainer.image.width)
        // console.warn("fit: imgContainer.scale: " + imgContainer.scale + ", x: " + imgContainer.x + ", y: " + imgContainer.y)
    }

    function getImageFile(type) {
        if (type == "image") {
            return root.source;
        } else if (_reconstruction.depthMap != undefined && _reconstruction.selectedViewId >= 0) {
            return Filepath.stringToUrl(_reconstruction.depthMap.internalFolder+_reconstruction.selectedViewId+"_"+type+"Map.exr");
        }
        return "";
    }

    // context menu
    property Component contextMenu: Menu {
        MenuItem {
            text: "Fit"
            onTriggered: fit()
        }
        MenuItem {
            text: "Zoom 100%"
            onTriggered: {
                imgContainer.scale = 1
                imgContainer.x = Math.max((imgLayout.width-imgContainer.width*imgContainer.scale)*0.5, 0)
                imgContainer.y = Math.max((imgLayout.height-imgContainer.height*imgContainer.scale)*0.5, 0)
            }
        }
    }

    ColumnLayout {
        anchors.fill: parent

        HdrImageToolbar {
            id: hdrImageToolbar
            anchors.margins: 0
            visible: displayImageToolBarAction.checked && displayImageToolBarAction.enabled
            Layout.fillWidth: true
            colorRGBA: {
                if(!floatImageViewerLoader.item ||
                   floatImageViewerLoader.item.status !== Image.Ready)
                {
                    return null;
                }
                if(floatImageViewerLoader.item.containsMouse == false)
                {
                    // console.warn("floatImageViewerLoader: does not contain mouse");
                    return null;
                }
                var pix = floatImageViewerLoader.item.pixelValueAt(Math.floor(floatImageViewerLoader.item.mouseX), Math.floor(floatImageViewerLoader.item.mouseY));
                // console.warn("floatImageViewerLoader: pixel value at (" << floatImageViewerLoader.item.mouseX << "," << floatImageViewerLoader.item.mouseY << "): ", pix);
                return pix;
            }
        }

        // Image
        Item {
            id: imgLayout
            Layout.fillWidth: true
            Layout.fillHeight: true
            clip: true
            Image {
                id: alphaBackground
                anchors.fill: parent
                visible: displayAlphaBackground.checked
                fillMode: Image.Tile
                horizontalAlignment: Image.AlignLeft
                verticalAlignment: Image.AlignTop
                source: "../../img/checkerboard_light.png"
                scale: 4
                smooth: false
            }

            Item {
                id: imgContainer
                transformOrigin: Item.TopLeft

                // qtAliceVision Image Viewer
                Loader {
                    id: floatImageViewerLoader
                    active: root.useFloatImageViewer
                    visible: (floatImageViewerLoader.status === Loader.Ready)
                    anchors.centerIn: parent

                    onActiveChanged: {
                        if(active) {
                            // instantiate and initialize a FeaturesViewer component dynamically using Loader.setSource
                            // Note: It does not work to use previously created component, so we re-create it with setSource.
                            // floatViewerComp.createObject(floatImageViewerLoader, {
                            setSource("FloatImage.qml", {
                                'source':  Qt.binding(function() { return getImageFile(imageType.type); }),
                                'gamma': Qt.binding(function() { return hdrImageToolbar.gammaValue; }),
                                'offset': Qt.binding(function() { return hdrImageToolbar.offsetValue; }),
                                'channelModeString': Qt.binding(function() { return hdrImageToolbar.channelModeValue; }),
                            })
                        } else {
                            // Force the unload (instead of using Component.onCompleted to load it once and for all) is necessary since Qt 5.14
                            setSource("", {})
                        }
                    }
                }

                // Simple QML Image Viewer (using Qt or qtOIIO to load images)
                Loader {
                    id: qtImageViewerLoader
                    active: (!root.useFloatImageViewer) || (floatImageViewerLoader.status === Loader.Error)
                    anchors.centerIn: parent
                    sourceComponent: Image {
                        id: qtImageViewer
                        asynchronous: true
                        smooth: false
                        fillMode: Image.PreserveAspectFit
                        autoTransform: true
                        onWidthChanged: if(status==Image.Ready) fit()
                        source: getImageFile(imageType.type)
                        onStatusChanged: {
                            // update cache source when image is loaded
                            if(status === Image.Ready)
                                qtImageViewerCache.source = source
                        }

                        // Image cache of the last loaded image
                        // Only visible when the main one is loading, to keep an image
                        // displayed at all time and smoothen transitions
                        Image {
                            id: qtImageViewerCache

                            anchors.fill: parent
                            asynchronous: true
                            smooth: parent.smooth
                            fillMode: parent.fillMode
                            autoTransform: parent.autoTransform

                            visible: qtImageViewer.status === Image.Loading
                        }
                    }
                }

                property var image: qtImageViewerLoader.active ? qtImageViewerLoader.item : floatImageViewerLoader.item
                width: image ? image.width : 1
                height: image ? image.height : 1
                scale: 1.0

                // FeatureViewer: display view extracted feature points
                // note: requires QtAliceVision plugin - use a Loader to evaluate plugin availability at runtime
                Loader {
                    id: featuresViewerLoader

                    active: displayFeatures.checked

                    // handle rotation/position based on available metadata
                    rotation: {
                        var orientation = metadata ? metadata["Orientation"] : 0
                        switch(orientation) {
                            case "6": return 90;
                            case "8": return -90;
                            default: return 0;
                        }
                    }
                    x: (imgContainer.image && rotation === 90) ? imgContainer.image.paintedWidth : 0
                    y: (imgContainer.image && rotation === -90) ? imgContainer.image.paintedHeight : 0

                    onActiveChanged: {
                        if(active) {
                            // instantiate and initialize a FeaturesViewer component dynamically using Loader.setSource
                            setSource("FeaturesViewer.qml", {
<<<<<<< HEAD
                                'active':  Qt.binding(function() { return displayFeatures.checked; }),
                                'viewId': Qt.binding(function() { return _reconstruction.selectedViewId; }),
                                'model': Qt.binding(function() { return _reconstruction.featureExtraction.attribute("describerTypes").value; }),
                                'folder': Qt.binding(function() { return Filepath.stringToUrl(_reconstruction.featureExtraction.attribute("output").value); }),
=======
                                'viewId': Qt.binding(function() { return _reconstruction.selectedViewId; }),
                                'model': Qt.binding(function() { return _reconstruction.featureExtraction ? _reconstruction.featureExtraction.attribute("describerTypes").value : ""; }),
                                'featureFolder': Qt.binding(function() { return _reconstruction.featureExtraction ? Filepath.stringToUrl(_reconstruction.featureExtraction.attribute("output").value) : ""; }),
                                'tracks': Qt.binding(function() { return mtracksLoader.status === Loader.Ready ? mtracksLoader.item : null; }),
                                'sfmData': Qt.binding(function() { return msfmDataLoader.status === Loader.Ready ? msfmDataLoader.item : null; }),
>>>>>>> c1eae7cd
                            })
                        } else {
                            // Force the unload (instead of using Component.onCompleted to load it once and for all) is necessary since Qt 5.14
                            setSource("", {})
                        }
<<<<<<< HEAD
                    }
                }

                // FisheyeCircleViewer: display fisheye circle
                // note: use a Loader to evaluate if a PanoramaInit node exist and displayFisheyeCircle checked at runtime
                Loader {
                    anchors.centerIn: parent
                    active: (displayFisheyeCircleLoader.checked && _reconstruction.panoramaInit)

                    // handle rotation/position based on available metadata
                    rotation: {
                        var orientation = metadata ? metadata["Orientation"] : 0
                        switch(orientation) {
                            case "6": return 90;
                            case "8": return -90;
                            default: return 0;
                        }
                    }

                    sourceComponent: CircleGizmo {
                        property bool useAuto: _reconstruction.panoramaInit.attribute("estimateFisheyeCircle").value
                        readOnly: useAuto
                        visible: (!useAuto) || _reconstruction.panoramaInit.isComputed
                        property real userFisheyeRadius: _reconstruction.panoramaInit.attribute("fisheyeRadius").value
                        property variant fisheyeAutoParams: _reconstruction.getAutoFisheyeCircle(_reconstruction.panoramaInit)

                        x: useAuto ? fisheyeAutoParams.x : _reconstruction.panoramaInit.attribute("fisheyeCenterOffset.fisheyeCenterOffset_x").value
                        y: useAuto ? fisheyeAutoParams.y : _reconstruction.panoramaInit.attribute("fisheyeCenterOffset.fisheyeCenterOffset_y").value
                        radius: useAuto ? fisheyeAutoParams.z : ((imgContainer.image ? Math.min(imgContainer.image.width, imgContainer.image.height) : 1.0) * 0.5 * (userFisheyeRadius * 0.01))

                        border.width: Math.max(1, (3.0 / imgContainer.scale))
                        onMoved: {
                            if(!useAuto)
                            {
                                _reconstruction.setAttribute(_reconstruction.panoramaInit.attribute("fisheyeCenterOffset.fisheyeCenterOffset_x"), x)
                                _reconstruction.setAttribute(_reconstruction.panoramaInit.attribute("fisheyeCenterOffset.fisheyeCenterOffset_y"), y)
                            }
                        }
                        onIncrementRadius: {
                            if(!useAuto)
                            {
                                _reconstruction.setAttribute(_reconstruction.panoramaInit.attribute("fisheyeRadius"), _reconstruction.panoramaInit.attribute("fisheyeRadius").value + radiusOffset)
                            }
                        }
=======
>>>>>>> c1eae7cd
                    }
                }
            }

            ColumnLayout {
                anchors.fill: parent
                spacing: 0
                FloatingPane {
                    id: imagePathToolbar
                    Layout.fillWidth: true
                    Layout.fillHeight: false
                    Layout.preferredHeight: childrenRect.height
                    visible: displayImagePathAction.checked

                    RowLayout {
                        width: parent.width
                        height: childrenRect.height

                        // selectable filepath to source image
                        TextField {
                            padding: 0
                            background: Item {}
                            horizontalAlignment: TextInput.AlignLeft
                            Layout.fillWidth: true
                            height: contentHeight
                            font.pointSize: 8
                            readOnly: true
                            selectByMouse: true
                            text: Filepath.urlToString(getImageFile(imageType.type))
                        }

                        // show which depthmap node is active
                        Label {
                            id: depthMapNodeName
                            visible: (_reconstruction.depthMap != undefined) && (imageType.type != "image")
                            text: (_reconstruction.depthMap != undefined ? _reconstruction.depthMap.label : "")
                            font.pointSize: 8

                            horizontalAlignment: TextInput.AlignLeft
                            Layout.fillWidth: false
                            Layout.preferredWidth: contentWidth
                            height: contentHeight
                        }
                    }
                }
                Item {
                    id: imgPlaceholder
                    Layout.fillWidth: true
                    Layout.fillHeight: true

                    // Image Metadata overlay Pane
                    ImageMetadataView {
                        width: 350
                        anchors {
                            top: parent.top
                            right: parent.right
                            bottom: parent.bottom
                        }

                        visible: metadataCB.checked
                        // only load metadata model if visible
                        metadata: visible ? root.metadata : {}
                    }

                    Loader {
                        id: msfmDataLoader
                        // active: _reconstruction.sfm && _reconstruction.sfm.isComputed()

                        property bool isUsed: displayFeatures.checked || displaySfmStatsView.checked || displaySfmDataGlobalStats.checked
                        property var activeNode: _reconstruction.sfm
                        property bool isComputed: activeNode && activeNode.isComputed()

                        active: false
                        // It takes time to load tracks, so keep them looaded, if we may use it again.
                        // If we load another node, we can trash them (to eventually load the new node data).
                        onIsUsedChanged: {
                            if(!active && isUsed && isComputed)
                                active = true;
                        }
                        onIsComputedChanged: {
                            if(!isComputed)
                                active = false;
                            if(!active && isUsed)
                                active = true;
                        }
                        onActiveNodeChanged: {
                            if(!isUsed)
                                active = false;
                            else if(!isComputed)
                                active = false;
                            else
                                active = true;
                        }

                        Component.onCompleted: {
                            // instantiate and initialize a SfmStatsView component dynamically using Loader.setSource
                            // so it can fail safely if the c++ plugin is not available
                            setSource("MSfMData.qml", {
                                'sfmDataPath': Qt.binding(function() { return Filepath.stringToUrl(isComputed ? activeNode.attribute("output").value : ""); }),
                            })
                        }
                    }
                    Loader {
                        id: mtracksLoader
                        // active: _reconstruction.featureMatching

                        property bool isUsed: displayFeatures.checked || displaySfmStatsView.checked || displaySfmDataGlobalStats.checked
                        property var activeNode: _reconstruction.featureMatching
                        property bool isComputed: activeNode && activeNode.isComputed()

                        active: false
                        // It takes time to load tracks, so keep them looaded, if we may use it again.
                        // If we load another node, we can trash them (to eventually load the new node data).
                        onIsUsedChanged: {
                            if(!active && isUsed && isComputed)
                                active = true;
                        }
                        onIsComputedChanged: {
                            if(!isComputed)
                                active = false;
                            if(!active && isUsed)
                                active = true;
                        }
                        onActiveNodeChanged: {
                            console.warn("mtracksLoader.onActiveNodeChanged, activeNode: " + activeNode)
                            if(!isUsed)
                                active = false;
                            else if(!isComputed)
                                active = false;
                            else
                                active = true;
                        }

                        Component.onCompleted: {
                            // instantiate and initialize a SfmStatsView component dynamically using Loader.setSource
                            // so it can fail safely if the c++ plugin is not available
                            setSource("MTracks.qml", {
                                'matchingFolder': Qt.binding(function() { return Filepath.stringToUrl(isComputed ? activeNode.attribute("output").value : ""); }),
                            })
                        }
                    }
                    Loader {
                        id: sfmStatsView
                        anchors.fill: parent
                        active: msfmDataLoader.status === Loader.Ready && displaySfmStatsView.checked

                        Component.onCompleted: {
                            // instantiate and initialize a SfmStatsView component dynamically using Loader.setSource
                            // so it can fail safely if the c++ plugin is not available
                            setSource("SfmStatsView.qml", {
                                'msfmData': Qt.binding(function() { return msfmDataLoader.item; }),
                                'viewId': Qt.binding(function() { return _reconstruction.selectedViewId; }),
                            })
                        }
                    }
                    Loader {
                        id: sfmGlobalStats
                        anchors.fill: parent
                        active: msfmDataLoader.status === Loader.Ready && displaySfmDataGlobalStats.checked

                        Component.onCompleted: {
                            // instantiate and initialize a SfmStatsView component dynamically using Loader.setSource
                            // so it can fail safely if the c++ plugin is not available
                            setSource("SfmGlobalStats.qml", {
                                'msfmData': Qt.binding(function() { return msfmDataLoader.item; }),
                                'mTracks': Qt.binding(function() { return mtracksLoader.item; }),

                            })
                        }
                    }

                    Loader {
                        id: featuresOverlay
                        anchors {
                            bottom: parent.bottom
                            left: parent.left
                            margins: 2
                        }
                        active: displayFeatures.checked && featuresViewerLoader.status === Loader.Ready

                        sourceComponent: FeaturesInfoOverlay {
                            featureExtractionNode: _reconstruction.featureExtraction
                            pluginStatus: featuresViewerLoader.status
                            featuresViewer: featuresViewerLoader.item
                        }
                    }
                }
                FloatingPane {
                    id: bottomToolbar
                    padding: 4
                    Layout.fillWidth: true
                    Layout.preferredHeight: childrenRect.height

                    RowLayout {
                        anchors.fill: parent

                        // zoom label
                        Label {
                            text: ((imgContainer.image && (imgContainer.image.status === Image.Ready)) ? imgContainer.scale.toFixed(2) : "1.00") + "x"
                            state: "xsmall"
                            MouseArea {
                                anchors.fill: parent
                                acceptedButtons: Qt.LeftButton | Qt.RightButton
                                onClicked: {
                                    if(mouse.button & Qt.LeftButton) {
                                        fit()
                                    }
                                    else if(mouse.button & Qt.RightButton) {
                                        var menu = contextMenu.createObject(root);
                                        var point = mapToItem(root, mouse.x, mouse.y)
                                        menu.x = point.x;
                                        menu.y = point.y;
                                        menu.open()
                                    }
                                }
                            }
                        }
                        MaterialToolButton {
                            id: displayAlphaBackground
                            ToolTip.text: "Alpha Background"
                            text: MaterialIcons.texture
                            font.pointSize: 11
                            Layout.minimumWidth: 0
                            checkable: true
                        }
                        MaterialToolButton {
                            id: displayHDR
                            ToolTip.text: "High-Dynamic-Range Image Viewer"
                            text: MaterialIcons.hdr_on
                            // larger font but smaller padding,
                            // so it is visually similar.
                            font.pointSize: 20
                            padding: 0
                            Layout.minimumWidth: 0
                            checkable: true
                            checked: false
                            enabled: root.floatViewerAvailable
                        }
                        MaterialToolButton {
                            id: displayFeatures
                            ToolTip.text: "Display Features"
                            text: MaterialIcons.scatter_plot
                            font.pointSize: 11
                            Layout.minimumWidth: 0
                            checkable: true
                            checked: false
                        }
<<<<<<< HEAD
                        MaterialToolButton {
                            id: displayFisheyeCircleLoader
                            ToolTip.text: "Display Fisheye Circle: " + (_reconstruction.panoramaInit ? _reconstruction.panoramaInit.label : "No Node")
                            text: MaterialIcons.panorama_fish_eye
                            font.pointSize: 11
                            Layout.minimumWidth: 0
                            checkable: true
                            checked: false
                            enabled: _reconstruction.panoramaInit && _reconstruction.panoramaInit.attribute("useFisheye").value
                            visible: _reconstruction.panoramaInit
                        }

=======
>>>>>>> c1eae7cd
                        Label {
                            id: resolutionLabel
                            Layout.fillWidth: true
                            text: imgContainer.image ? (imgContainer.image.sourceSize.width + "x" + imgContainer.image.sourceSize.height) : ""
                            
                            elide: Text.ElideRight
                            horizontalAlignment: Text.AlignHCenter
                            /*Rectangle {
                                anchors.fill: parent
                                color: "blue"
                            }*/
                        }

                        ComboBox {
                            id: imageType
                            // set min size to 5 characters + one margin for the combobox
                            clip: true
                            Layout.minimumWidth: 0
                            Layout.preferredWidth: 6.0 * Qt.application.font.pixelSize
                            flat: true
                            
                            property var types: ["image", "depth", "sim"]
                            property string type: enabled ? types[currentIndex] : types[0]

                            model: types
                            enabled: _reconstruction.depthMap != undefined
                        }

                        MaterialToolButton {
                            enabled: _reconstruction.depthMap != undefined
                            ToolTip.text: "View Depth Map in 3D (" + (_reconstruction.depthMap != undefined ? _reconstruction.depthMap.label : "No DepthMap Node Selected") + ")"
                            text: MaterialIcons.input
                            font.pointSize: 11
                            Layout.minimumWidth: 0

                            onClicked: {
                                root.viewIn3D(root.getImageFile("depth"))
                            }
                        }

                        MaterialToolButton {
                            id: displaySfmStatsView

                            font.family: MaterialIcons.fontFamily
                            text: MaterialIcons.assessment

                            ToolTip.text: "StructureFromMotion Statistics"
                            ToolTip.visible: hovered

                            font.pointSize: 14
                            padding: 2
                            smooth: false
                            flat: true
                            checkable: enabled
                            enabled: _reconstruction.sfm && _reconstruction.sfm.isComputed() && _reconstruction.selectedViewId >= 0
                            onCheckedChanged: {
                                if(checked == true)
                                {
                                    displaySfmDataGlobalStats.checked = false
                                    metadataCB.checked = false
                                }
                            }
                        }

                        MaterialToolButton {
                            id: displaySfmDataGlobalStats

                            font.family: MaterialIcons.fontFamily
                            text: MaterialIcons.language

                            ToolTip.text: "StructureFromMotion Global Statistics"
                            ToolTip.visible: hovered

                            font.pointSize: 14
                            padding: 2
                            smooth: false
                            flat: true
                            checkable: enabled
                            enabled: _reconstruction.sfm && _reconstruction.sfm.isComputed()
                            onCheckedChanged: {
                                if(checked == true)
                                {
                                    displaySfmStatsView.checked = false
                                    metadataCB.checked = false
                                }
                            }
                        }
                        MaterialToolButton {
                            id: metadataCB

                            font.family: MaterialIcons.fontFamily
                            text: MaterialIcons.info_outline

                            ToolTip.text: "Image Metadata"
                            ToolTip.visible: hovered

                            font.pointSize: 14
                            padding: 2
                            smooth: false
                            flat: true
                            checkable: enabled
                            enabled: _reconstruction.selectedViewId >= 0
                            onCheckedChanged: {
                                if(checked == true)
                                {
                                    displaySfmDataGlobalStats.checked = false
                                    displaySfmStatsView.checked = false
                                }
                            }
                        }

                    }
                }
            }
        }
    }

    // Busy indicator
    BusyIndicator {
        anchors.centerIn: parent
        // running property binding seems broken, only dynamic binding assignment works
        Component.onCompleted: {
            running = Qt.binding(function() { return imgContainer.image && imgContainer.image.status === Image.Loading })
        }
        // disable the visibility when unused to avoid stealing the mouseEvent to the image color picker
        visible: running
    }
}<|MERGE_RESOLUTION|>--- conflicted
+++ resolved
@@ -262,24 +262,16 @@
                         if(active) {
                             // instantiate and initialize a FeaturesViewer component dynamically using Loader.setSource
                             setSource("FeaturesViewer.qml", {
-<<<<<<< HEAD
-                                'active':  Qt.binding(function() { return displayFeatures.checked; }),
-                                'viewId': Qt.binding(function() { return _reconstruction.selectedViewId; }),
-                                'model': Qt.binding(function() { return _reconstruction.featureExtraction.attribute("describerTypes").value; }),
-                                'folder': Qt.binding(function() { return Filepath.stringToUrl(_reconstruction.featureExtraction.attribute("output").value); }),
-=======
                                 'viewId': Qt.binding(function() { return _reconstruction.selectedViewId; }),
                                 'model': Qt.binding(function() { return _reconstruction.featureExtraction ? _reconstruction.featureExtraction.attribute("describerTypes").value : ""; }),
                                 'featureFolder': Qt.binding(function() { return _reconstruction.featureExtraction ? Filepath.stringToUrl(_reconstruction.featureExtraction.attribute("output").value) : ""; }),
                                 'tracks': Qt.binding(function() { return mtracksLoader.status === Loader.Ready ? mtracksLoader.item : null; }),
                                 'sfmData': Qt.binding(function() { return msfmDataLoader.status === Loader.Ready ? msfmDataLoader.item : null; }),
->>>>>>> c1eae7cd
                             })
                         } else {
                             // Force the unload (instead of using Component.onCompleted to load it once and for all) is necessary since Qt 5.14
                             setSource("", {})
                         }
-<<<<<<< HEAD
                     }
                 }
 
@@ -324,8 +316,6 @@
                                 _reconstruction.setAttribute(_reconstruction.panoramaInit.attribute("fisheyeRadius"), _reconstruction.panoramaInit.attribute("fisheyeRadius").value + radiusOffset)
                             }
                         }
-=======
->>>>>>> c1eae7cd
                     }
                 }
             }
@@ -573,7 +563,6 @@
                             checkable: true
                             checked: false
                         }
-<<<<<<< HEAD
                         MaterialToolButton {
                             id: displayFisheyeCircleLoader
                             ToolTip.text: "Display Fisheye Circle: " + (_reconstruction.panoramaInit ? _reconstruction.panoramaInit.label : "No Node")
@@ -586,8 +575,6 @@
                             visible: _reconstruction.panoramaInit
                         }
 
-=======
->>>>>>> c1eae7cd
                         Label {
                             id: resolutionLabel
                             Layout.fillWidth: true
