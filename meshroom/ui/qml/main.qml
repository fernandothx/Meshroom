--- conflicted
+++ resolved
@@ -482,10 +482,6 @@
                 id: saveAction
                 text: "Save"
                 shortcut: "Ctrl+S"
-<<<<<<< HEAD
-                enabled: _reconstruction.graph && (!_reconstruction.graph.filepath || !_reconstruction.undoStack.clean)
-                onTriggered: _reconstruction.graph.filepath ? _reconstruction.save() : saveFileDialog.open()
-=======
                 enabled: (_reconstruction.graph && !_reconstruction.graph.filepath) || !_reconstruction.undoStack.clean
                 onTriggered: {
                     if(_reconstruction.graph.filepath) {
@@ -496,7 +492,6 @@
                         saveFileDialog.open()
                     }
                 }
->>>>>>> 04945bf6
             }
             Action {
                 id: saveAsAction
