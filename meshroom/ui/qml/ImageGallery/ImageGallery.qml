--- conflicted
+++ resolved
@@ -177,15 +177,10 @@
             // Update grid current item when selected view changes
             Connections {
                 target: _reconstruction
-<<<<<<< HEAD
                 function onSelectedViewIdChanged() {
-                    grid.updateCurrentIndexFromSelectionViewId()
-=======
-                onSelectedViewIdChanged: {
                     if (_reconstruction.selectedViewId > -1) {
                         grid.updateCurrentIndexFromSelectionViewId()
                     }
->>>>>>> 82ae95ef
                 }
             }
             function makeCurrentItemVisible()
@@ -468,8 +463,8 @@
 
             MouseArea {
                 anchors.fill: parent
-                onPressed: {
-                    if(mouse.button == Qt.LeftButton)
+                onPressed: function(mouse) {
+                    if (mouse.button === Qt.LeftButton)
                         grid.forceActiveFocus()
                     mouse.accepted = false
                 }
