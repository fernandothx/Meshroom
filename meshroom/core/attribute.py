#!/usr/bin/env python
# coding:utf-8
import copy
import re
import weakref
import types
import logging

from meshroom.common import BaseObject, Property, Variant, Signal, ListModel, DictModel, Slot
from meshroom.core import desc, pyCompatibility, hashValue


def attributeFactory(description, value, isOutput, node, root=None, parent=None):
    """
    Create an Attribute based on description type.

    Args:
        description: the Attribute description
        value:  value of the Attribute. Will be set if not None.
        isOutput: whether is Attribute is an output attribute.
        node (Node): node owning the Attribute. Note that the created Attribute is not added to Node's attributes
        root: (optional) parent Attribute (must be ListAttribute or GroupAttribute)
        parent (BaseObject): (optional) the parent BaseObject if any
    """
    if isinstance(description, desc.GroupAttribute):
        cls = GroupAttribute
    elif isinstance(description, desc.ListAttribute):
        cls = ListAttribute
    else:
        cls = Attribute
    attr = cls(node, description, isOutput, root, parent)
    if value is not None:
        attr.value = value
    return attr


class Attribute(BaseObject):
    """
    """
    stringIsLinkRe = re.compile('^\{[A-Za-z]+[A-Za-z0-9_.]*\}$')

    def __init__(self, node, attributeDesc, isOutput, root=None, parent=None):
        """
        Attribute constructor

        Args:
            node (Node): the Node hosting this Attribute
            attributeDesc (desc.Attribute): the description of this Attribute
            isOutput (bool): whether this Attribute is an output of the Node
            root (Attribute): (optional) the root Attribute (List or Group) containing this one
            parent (BaseObject): (optional) the parent BaseObject
        """
        super(Attribute, self).__init__(parent)
        self._name = attributeDesc.name
        self._root = None if root is None else weakref.ref(root)
        self._node = weakref.ref(node)
        self.attributeDesc = attributeDesc
        self._isOutput = isOutput
        self._value = copy.copy(attributeDesc.value)
        self._label = attributeDesc.label
        self._enabled = True

        # invalidation value for output attributes
        self._invalidationValue = ""

    @property
    def node(self):
        return self._node()

    @property
    def root(self):
        return self._root() if self._root else None

    def absoluteName(self):
        return '{}.{}.{}'.format(self.node.graph.name, self.node.name, self._name)

    def getFullName(self):
        """ Name inside the Graph: nodeName.name """
        if isinstance(self.root, ListAttribute):
            return '{}[{}]'.format(self.root.getFullName(), self.root.index(self))
        elif isinstance(self.root, GroupAttribute):
            return '{}.{}'.format(self.root.getFullName(), self._name)
        return '{}.{}'.format(self.node.name, self._name)

    def asLinkExpr(self):
        """ Return link expression for this Attribute """
        return "{" + self.getFullName() + "}"

    def getName(self):
        """ Attribute name """
        return self._name

    def getType(self):
        return self.attributeDesc.__class__.__name__

    def getLabel(self):
        return self._label

    def getEnabled(self):
        if isinstance(self.desc.enabled, types.FunctionType):
            try:
                return self.desc.enabled(self.node)
            except:
                # Node implementation may fail due to version mismatch
                return True
        return self.attributeDesc.enabled

    def setEnabled(self, v):
        if self._enabled == v:
            return
        self._enabled = v
        self.enabledChanged.emit()

    def _get_value(self):
        return self.getLinkParam().value if self.isLink else self._value

    def _set_value(self, value):
        if self._value == value:
            return

        if isinstance(value, Attribute) or Attribute.isLinkExpression(value):
            # if we set a link to another attribute
            self._value = value
        else:
            # if we set a new value, we use the attribute descriptor validator to check the validity of the value
            # and apply some conversion if needed
            convertedValue = self.desc.validateValue(value)
            self._value = convertedValue
        # Request graph update when input parameter value is set
        # and parent node belongs to a graph
        # Output attributes value are set internally during the update process,
        # which is why we don't trigger any update in this case
        # TODO: update only the nodes impacted by this change
        # TODO: only update the graph if this attribute participates to a UID
        if self.isInput:
            self.requestGraphUpdate()
        self.valueChanged.emit()

    def resetValue(self):
        self._value = ""

    def requestGraphUpdate(self):
        if self.node.graph:
            self.node.graph.markNodesDirty(self.node)

    @property
    def isOutput(self):
        return self._isOutput

    @property
    def isInput(self):
        return not self._isOutput

    def uid(self, uidIndex=-1):
        """
        """
        # 'uidIndex' should be in 'self.desc.uid' but in the case of linked attribute
        # it will not be the case (so we cannot have an assert).
        if self.isOutput:
            # only dependent on the hash of its value without the cache folder
            return hashValue(self._invalidationValue)
        if self.isLink:
            return self.getLinkParam().uid(uidIndex)
        if isinstance(self._value, (list, tuple, set,)):
            # hash of sorted values hashed
            return hashValue([hashValue(v) for v in sorted(self._value)])
        return hashValue(self._value)

    @property
    def isLink(self):
        """ Whether the attribute is a link to another attribute. """
<<<<<<< HEAD
        # Note: Need to test self.node.graph.edges before accessing to edges.keys() to avoid errors in particular conditions.
        #       For instance: open a scene, modify something and close without saving it.
        if not self.node.graph or not self.node.graph.edges or not self.isInput:
            return False

        return self in self.node.graph.edges.keys()
=======
        # note: directly use self.node.graph._edges to avoid using the property that may become invalid at some point
        return self.node.graph and self.isInput and self in self.node.graph._edges.keys()
>>>>>>> 6b99e0b2

    @staticmethod
    def isLinkExpression(value):
        """
        Return whether the given argument is a link expression.
        A link expression is a string matching the {nodeName.attrName} pattern.
        """
        return isinstance(value, pyCompatibility.basestring) and Attribute.stringIsLinkRe.match(value)

    def getLinkParam(self, recursive=False):
        if not self.isLink:
            return None
        linkParam = self.node.graph.edge(self).src
        if not recursive:
            return linkParam
        if linkParam.isLink:
            return linkParam.getLinkParam(recursive)
        return linkParam

    @property
    def hasOutputConnections(self):
        """ Whether the attribute has output connections, i.e is the source of at least one edge. """
        # safety check to avoid evaluation errors
        if not self.node.graph or not self.node.graph.edges:
            return False
        return next((edge for edge in self.node.graph.edges.values() if edge.src == self), None) is not None

    def _applyExpr(self):
        """
        For string parameters with an expression (when loaded from file),
        this function convert the expression into a real edge in the graph
        and clear the string value.
        """
        v = self._value
        g = self.node.graph
        if not g:
            return
        if isinstance(v, Attribute):
            g.addEdge(v, self)
            self.resetValue()
        elif self.isInput and Attribute.isLinkExpression(v):
            # value is a link to another attribute
            link = v[1:-1]
            linkNode, linkAttr = link.split('.')
            try:
                g.addEdge(g.node(linkNode).attribute(linkAttr), self)
            except KeyError as err:
                logging.warning('Connect Attribute from Expression failed.\nExpression: "{exp}"\nError: "{err}".'.format(exp=v, err=err))
            self.resetValue()

    def getExportValue(self):
        if self.isLink:
            return self.getLinkParam().asLinkExpr()
        if self.isOutput:
            return self.defaultValue()
        return self._value

    def getValueStr(self):
        if isinstance(self.attributeDesc, desc.ChoiceParam) and not self.attributeDesc.exclusive:
            assert(isinstance(self.value, pyCompatibility.Sequence) and not isinstance(self.value, pyCompatibility.basestring))
            return self.attributeDesc.joinChar.join(self.value)
        if isinstance(self.attributeDesc, (desc.StringParam, desc.File)):
            return '"{}"'.format(self.value)
        return str(self.value)

    def defaultValue(self):
        if isinstance(self.desc.value, types.FunctionType):
            return self.desc.value(self)
        # Need to force a copy, for the case where the value is a list (avoid reference to the desc value)
        return copy.copy(self.desc.value)

    def _isDefault(self):
        return self._value == self.defaultValue()

    def getPrimitiveValue(self, exportDefault=True):
        return self._value

    def updateInternals(self):
        # Emit if the enable status has changed
        self.setEnabled(self.getEnabled())


    name = Property(str, getName, constant=True)
    fullName = Property(str, getFullName, constant=True)
    label = Property(str, getLabel, constant=True)
    type = Property(str, getType, constant=True)
    desc = Property(desc.Attribute, lambda self: self.attributeDesc, constant=True)
    valueChanged = Signal()
    value = Property(Variant, _get_value, _set_value, notify=valueChanged)
    isOutput = Property(bool, isOutput.fget, constant=True)
    isLinkChanged = Signal()
    isLink = Property(bool, isLink.fget, notify=isLinkChanged)
    hasOutputConnectionsChanged = Signal()
    hasOutputConnections = Property(bool, hasOutputConnections.fget, notify=hasOutputConnectionsChanged)
    isDefault = Property(bool, _isDefault, notify=valueChanged)
    linkParam = Property(BaseObject, getLinkParam, notify=isLinkChanged)
    node = Property(BaseObject, node.fget, constant=True)
    enabledChanged = Signal()
    enabled = Property(bool, getEnabled, setEnabled, notify=enabledChanged)


def raiseIfLink(func):
    """ If Attribute instance is a link, raise a RuntimeError."""
    def wrapper(attr, *args, **kwargs):
        if attr.isLink:
            raise RuntimeError("Can't modify connected Attribute")
        return func(attr, *args, **kwargs)
    return wrapper


class ListAttribute(Attribute):

    def __init__(self, node, attributeDesc, isOutput, root=None, parent=None):
        super(ListAttribute, self).__init__(node, attributeDesc, isOutput, root, parent)
        self._value = ListModel(parent=self)

    def __len__(self):
        return len(self._value)

    def at(self, idx):
        """ Returns child attribute at index 'idx' """
        # implement 'at' rather than '__getitem__'
        # since the later is called spuriously when object is used in QML
        return self._value.at(idx)

    def index(self, item):
        return self._value.indexOf(item)

    def resetValue(self):
        self._value = ListModel(parent=self)

    def _set_value(self, value):
        if self.node.graph:
            self.remove(0, len(self))
        # Link to another attribute
        if isinstance(value, ListAttribute) or Attribute.isLinkExpression(value):
            self._value = value
        # New value
        else:
            self.desc.validateValue(value)
            self.extend(value)
        self.requestGraphUpdate()

    @raiseIfLink
    def append(self, value):
        self.extend([value])

    @raiseIfLink
    def insert(self, index, value):
        values = value if isinstance(value, list) else [value]
        attrs = [attributeFactory(self.attributeDesc.elementDesc, v, self.isOutput, self.node, self) for v in values]
        self._value.insert(index, attrs)
        self.valueChanged.emit()
        self._applyExpr()
        self.requestGraphUpdate()

    @raiseIfLink
    def extend(self, values):
        self.insert(len(self._value), values)

    @raiseIfLink
    def remove(self, index, count=1):
        if self.node.graph:
            from meshroom.core.graph import GraphModification
            with GraphModification(self.node.graph):
                # remove potential links
                for i in range(index, index + count):
                    attr = self._value.at(i)
                    if attr.isLink:
                        # delete edge if the attribute is linked
                        self.node.graph.removeEdge(attr)
        self._value.removeAt(index, count)
        self.requestGraphUpdate()
        self.valueChanged.emit()

    def uid(self, uidIndex):
        if isinstance(self.value, ListModel):
            uids = []
            for value in self.value:
                if uidIndex in value.desc.uid:
                    uids.append(value.uid(uidIndex))
            return hashValue(uids)
        return super(ListAttribute, self).uid(uidIndex)

    def _applyExpr(self):
        if not self.node.graph:
            return
        if isinstance(self._value, ListAttribute) or Attribute.isLinkExpression(self._value):
            super(ListAttribute, self)._applyExpr()
        else:
            for value in self._value:
                value._applyExpr()

    def getExportValue(self):
        if self.isLink:
            return self.getLinkParam().asLinkExpr()
        return [attr.getExportValue() for attr in self._value]

    def defaultValue(self):
        return []

    def _isDefault(self):
        return len(self._value) == 0

    def getPrimitiveValue(self, exportDefault=True):
        if exportDefault:
            return [attr.getPrimitiveValue(exportDefault=exportDefault) for attr in self._value]
        else:
            return [attr.getPrimitiveValue(exportDefault=exportDefault) for attr in self._value if not attr.isDefault]

    def getValueStr(self):
        if isinstance(self.value, ListModel):
            return self.attributeDesc.joinChar.join([v.getValueStr() for v in self.value])
        return super(ListAttribute, self).getValueStr()

    def updateInternals(self):
        super(ListAttribute, self).updateInternals()
        for attr in self._value:
            attr.updateInternals()

    # Override value property setter
    value = Property(Variant, Attribute._get_value, _set_value, notify=Attribute.valueChanged)
    isDefault = Property(bool, _isDefault, notify=Attribute.valueChanged)


class GroupAttribute(Attribute):

    def __init__(self, node, attributeDesc, isOutput, root=None, parent=None):
        super(GroupAttribute, self).__init__(node, attributeDesc, isOutput, root, parent)
        self._value = DictModel(keyAttrName='name', parent=self)

        subAttributes = []
        for subAttrDesc in self.attributeDesc.groupDesc:
            childAttr = attributeFactory(subAttrDesc, None, self.isOutput, self.node, self)
            subAttributes.append(childAttr)
            childAttr.valueChanged.connect(self.valueChanged)

        self._value.reset(subAttributes)

    def __getattr__(self, key):
        try:
            return super(GroupAttribute, self).__getattr__(key)
        except AttributeError:
            try:
                return self._value.get(key)
            except KeyError:
                raise AttributeError(key)

    def _set_value(self, exportedValue):
        self.desc.validateValue(exportedValue)
        # set individual child attribute values
        for key, value in exportedValue.items():
            self._value.get(key).value = value

    @Slot(str, result=Attribute)
    def childAttribute(self, key):
        """
        Get child attribute by name or None if none was found.

        Args:
            key (str): the name of the child attribute

        Returns:
            Attribute: the child attribute or None
        """
        try:
            return self._value.get(key)
        except KeyError:
            return None

    def uid(self, uidIndex):
        uids = []
        for k, v in self._value.items():
            if uidIndex in v.desc.uid:
                uids.append(v.uid(uidIndex))
        return hashValue(uids)

    def _applyExpr(self):
        for value in self._value:
            value._applyExpr()

    def getExportValue(self):
        return {key: attr.getExportValue() for key, attr in self._value.objects.items()}

    def _isDefault(self):
        return all(v.isDefault for v in self._value)

    def defaultValue(self):
        return {key: attr.defaultValue() for key, attr in self._value.items()}

    def getPrimitiveValue(self, exportDefault=True):
        if exportDefault:
            return {name: attr.getPrimitiveValue(exportDefault=exportDefault) for name, attr in self._value.items()}
        else:
            return {name: attr.getPrimitiveValue(exportDefault=exportDefault) for name, attr in self._value.items() if not attr.isDefault}

    def getValueStr(self):
        # sort values based on child attributes group description order
        sortedSubValues = [self._value.get(attr.name).getValueStr() for attr in self.attributeDesc.groupDesc]
        return self.attributeDesc.joinChar.join(sortedSubValues)

    def updateInternals(self):
        super(GroupAttribute, self).updateInternals()
        for attr in self._value:
            attr.updateInternals()

    # Override value property
    value = Property(Variant, Attribute._get_value, _set_value, notify=Attribute.valueChanged)
    isDefault = Property(bool, _isDefault, notify=Attribute.valueChanged)<|MERGE_RESOLUTION|>--- conflicted
+++ resolved
@@ -169,17 +169,10 @@
     @property
     def isLink(self):
         """ Whether the attribute is a link to another attribute. """
-<<<<<<< HEAD
-        # Note: Need to test self.node.graph.edges before accessing to edges.keys() to avoid errors in particular conditions.
-        #       For instance: open a scene, modify something and close without saving it.
-        if not self.node.graph or not self.node.graph.edges or not self.isInput:
-            return False
-
-        return self in self.node.graph.edges.keys()
-=======
         # note: directly use self.node.graph._edges to avoid using the property that may become invalid at some point
         return self.node.graph and self.isInput and self in self.node.graph._edges.keys()
->>>>>>> 6b99e0b2
+
+        return self in self.node.graph.edges.keys()
 
     @staticmethod
     def isLinkExpression(value):
