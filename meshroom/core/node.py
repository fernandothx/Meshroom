#!/usr/bin/env python
# coding:utf-8
import atexit
import copy
import datetime
import json
import logging
import os
import platform
import re
import shutil
import time
import uuid
from collections import defaultdict, namedtuple
from enum import Enum

import meshroom
from meshroom.common import Signal, Variant, Property, BaseObject, Slot, ListModel, DictModel
from meshroom.core import desc, stats, hashValue, pyCompatibility, nodeVersion, Version
from meshroom.core.attribute import attributeFactory, ListAttribute, GroupAttribute, Attribute
from meshroom.core.exception import NodeUpgradeError, UnknownNodeTypeError


def getWritingFilepath(filepath):
    return filepath + '.writing.' + str(uuid.uuid4())


def renameWritingToFinalPath(writingFilepath, filepath):
    if platform.system() == 'Windows':
        # On Windows, attempting to remove a file that is in use causes an exception to be raised.
        # So we may need multiple trials, if someone is reading it at the same time.
        for i in range(20):
            try:
                os.remove(filepath)
                # if remove is successful, we can stop the iterations
                break
            except WindowsError:
                pass
    os.rename(writingFilepath, filepath)


class Status(Enum):
    """
    """
    NONE = 0
    SUBMITTED = 1
    RUNNING = 2
    ERROR = 3
    STOPPED = 4
    KILLED = 5
    SUCCESS = 6


class ExecMode(Enum):
    NONE = 0
    LOCAL = 1
    EXTERN = 2


class StatusData:
    """
    """
    dateTimeFormatting = '%Y-%m-%d %H:%M:%S.%f'

    def __init__(self, nodeName, nodeType, packageName, packageVersion):
        self.status = Status.NONE
        self.execMode = ExecMode.NONE
        self.nodeName = nodeName
        self.nodeType = nodeType
        self.packageName = packageName
        self.packageVersion = packageVersion
        self.graph = ''
        self.commandLine = None
        self.env = None
        self.startDateTime = ""
        self.endDateTime = ""
        self.elapsedTime = 0
        self.hostname = ""
        self.sessionUid = meshroom.core.sessionUid

    def reset(self):
        self.status = Status.NONE
        self.execMode = ExecMode.NONE
        self.graph = ''
        self.commandLine = None
        self.env = None
        self.startDateTime = ""
        self.endDateTime = ""
        self.elapsedTime = 0
        self.hostname = ""
        self.sessionUid = meshroom.core.sessionUid

    def initStartCompute(self):
        import platform
        self.sessionUid = meshroom.core.sessionUid
        self.hostname = platform.node()
        self.startDateTime = datetime.datetime.now().strftime(self.dateTimeFormatting)
        # to get datetime obj: datetime.datetime.strptime(obj, self.dateTimeFormatting)

    def initEndCompute(self):
        self.sessionUid = meshroom.core.sessionUid
        self.endDateTime = datetime.datetime.now().strftime(self.dateTimeFormatting)

    @property
    def elapsedTimeStr(self):
        return str(datetime.timedelta(seconds=self.elapsedTime))

    def toDict(self):
        d = self.__dict__.copy()
        d["elapsedTimeStr"] = self.elapsedTimeStr
        return d

    def fromDict(self, d):
        self.status = getattr(Status, d.get('status', ''), Status.NONE)
        self.execMode = getattr(ExecMode, d.get('execMode', ''), ExecMode.NONE)
        self.nodeName = d.get('nodeName', '')
        self.nodeType = d.get('nodeType', '')
        self.packageName = d.get('packageName', '')
        self.packageVersion = d.get('packageVersion', '')
        self.graph = d.get('graph', '')
        self.commandLine = d.get('commandLine', '')
        self.env = d.get('env', '')
        self.startDateTime = d.get('startDateTime', '')
        self.endDateTime = d.get('endDateTime', '')
        self.elapsedTime = d.get('elapsedTime', 0)
        self.hostname = d.get('hostname', '')
        self.sessionUid = d.get('sessionUid', '')


class LogManager:
    dateTimeFormatting = '%H:%M:%S'

    def __init__(self, chunk):
        self.chunk = chunk
        self.logger = logging.getLogger(chunk.node.getName())

    class Formatter(logging.Formatter):
        def format(self, record):
            # Make level name lower case
            record.levelname = record.levelname.lower()
            return logging.Formatter.format(self, record)

    def configureLogger(self):
        for handler in self.logger.handlers[:]:
            self.logger.removeHandler(handler)
        handler = logging.FileHandler(self.chunk.logFile)
        formatter = self.Formatter('[%(asctime)s.%(msecs)03d][%(levelname)s] %(message)s', self.dateTimeFormatting)
        handler.setFormatter(formatter)
        self.logger.addHandler(handler)

    def start(self, level):
        # Clear log file
        open(self.chunk.logFile, 'w').close()
        
        self.configureLogger()
        self.logger.setLevel(self.textToLevel(level))
        self.progressBar = False

    def end(self):
        for handler in self.logger.handlers[:]:
            # Stops the file being locked
            handler.close()

    def makeProgressBar(self, end, message=''):
        assert end > 0
        assert not self.progressBar

        self.progressEnd = end
        self.currentProgressTics = 0
        self.progressBar = True
        
        with open(self.chunk.logFile, 'a') as f:
            if message:
                f.write(message+'\n')
            f.write('0%   10   20   30   40   50   60   70   80   90   100%\n')
            f.write('|----|----|----|----|----|----|----|----|----|----|\n\n')
            
            f.close()
            
        with open(self.chunk.logFile, 'r') as f:
            content = f.read()
            self.progressBarPosition = content.rfind('\n')
            
            f.close()

    def updateProgressBar(self, value):
        assert self.progressBar
        assert value <= self.progressEnd

        tics = round((value/self.progressEnd)*51)

        with open(self.chunk.logFile, 'r+') as f:
            text = f.read()
            for i in range(tics-self.currentProgressTics):
                text = text[:self.progressBarPosition]+'*'+text[self.progressBarPosition:]
            f.seek(0)
            f.write(text)
            f.close()

        self.currentProgressTics = tics

    def completeProgressBar(self):
        assert self.progressBar

        self.progressBar = False

    def textToLevel(self, text):
        if text == 'critical':
            return logging.CRITICAL
        elif text == 'error':
            return logging.ERROR
        elif text == 'warning':
            return logging.WARNING
        elif text == 'info':
            return logging.INFO
        elif text == 'debug':
            return logging.DEBUG
        else:
            return logging.NOTSET


runningProcesses = {}


@atexit.register
def clearProcessesStatus():
    global runningProcesses
    for k, v in runningProcesses.items():
        v.upgradeStatusTo(Status.KILLED)


class NodeChunk(BaseObject):
    def __init__(self, node, range, parent=None):
        super(NodeChunk, self).__init__(parent)
        self.node = node
        self.range = range
        self.logManager = LogManager(self)
        self.status = StatusData(node.name, node.nodeType, node.packageName, node.packageVersion)
        self.statistics = stats.Statistics()
        self.statusFileLastModTime = -1
        self._subprocess = None
        # notify update in filepaths when node's internal folder changes
        self.node.internalFolderChanged.connect(self.nodeFolderChanged)

        self.execModeNameChanged.connect(self.node.globalExecModeChanged)

    @property
    def index(self):
        return self.range.iteration

    @property
    def name(self):
        if self.range.blockSize:
            return "{}({})".format(self.node.name, self.index)
        else:
            return self.node.name

    @property
    def statusName(self):
        return self.status.status.name

    @property
    def logger(self):
        return self.logManager.logger

    @property
    def execModeName(self):
        return self.status.execMode.name

    def updateStatusFromCache(self):
        """
        Update node status based on status file content/existence.
        """
        statusFile = self.statusFile
        oldStatus = self.status.status
        # No status file => reset status to Status.None
        if not os.path.exists(statusFile):
            self.statusFileLastModTime = -1
            self.status.reset()
        else:
            with open(statusFile, 'r') as jsonFile:
                statusData = json.load(jsonFile)
            self.status.fromDict(statusData)
            self.statusFileLastModTime = os.path.getmtime(statusFile)
        if oldStatus != self.status.status:
            self.statusChanged.emit()

    @property
    def statusFile(self):
        if self.range.blockSize == 0:
            return os.path.join(self.node.graph.cacheDir, self.node.internalFolder, 'status')
        else:
            return os.path.join(self.node.graph.cacheDir, self.node.internalFolder, str(self.index) + '.status')

    @property
    def statisticsFile(self):
        if self.range.blockSize == 0:
            return os.path.join(self.node.graph.cacheDir, self.node.internalFolder, 'statistics')
        else:
            return os.path.join(self.node.graph.cacheDir, self.node.internalFolder, str(self.index) + '.statistics')

    @property
    def logFile(self):
        if self.range.blockSize == 0:
            return os.path.join(self.node.graph.cacheDir, self.node.internalFolder, 'log')
        else:
            return os.path.join(self.node.graph.cacheDir, self.node.internalFolder, str(self.index) + '.log')

    def saveStatusFile(self):
        """
        Write node status on disk.
        """
        data = self.status.toDict()
        statusFilepath = self.statusFile
        folder = os.path.dirname(statusFilepath)
        if not os.path.exists(folder):
            os.makedirs(folder)
        statusFilepathWriting = getWritingFilepath(statusFilepath)
        with open(statusFilepathWriting, 'w') as jsonFile:
            json.dump(data, jsonFile, indent=4)
        renameWritingToFinalPath(statusFilepathWriting, statusFilepath)

    def upgradeStatusTo(self, newStatus, execMode=None):
        if newStatus.value <= self.status.status.value:
            print('WARNING: downgrade status on node "{}" from {} to {}'.format(self.name, self.status.status,
                                                                                newStatus))

        if newStatus == Status.SUBMITTED:
            self.status = StatusData(self.node.name, self.node.nodeType, self.node.packageName, self.node.packageVersion)
        if execMode is not None:
            self.status.execMode = execMode
            self.execModeNameChanged.emit()
        self.status.status = newStatus
        self.saveStatusFile()
        self.statusChanged.emit()

    def updateStatisticsFromCache(self):
        """
        """
        oldTimes = self.statistics.times
        statisticsFile = self.statisticsFile
        if not os.path.exists(statisticsFile):
            return
        with open(statisticsFile, 'r') as jsonFile:
            statisticsData = json.load(jsonFile)
        self.statistics.fromDict(statisticsData)
        if oldTimes != self.statistics.times:
            self.statisticsChanged.emit()

    def saveStatistics(self):
        data = self.statistics.toDict()
        statisticsFilepath = self.statisticsFile
        folder = os.path.dirname(statisticsFilepath)
        if not os.path.exists(folder):
            os.makedirs(folder)
        statisticsFilepathWriting = getWritingFilepath(statisticsFilepath)
        with open(statisticsFilepathWriting, 'w') as jsonFile:
            json.dump(data, jsonFile, indent=4)
        renameWritingToFinalPath(statisticsFilepathWriting, statisticsFilepath)

    def isAlreadySubmitted(self):
        return self.status.status in (Status.SUBMITTED, Status.RUNNING)

    def isAlreadySubmittedOrFinished(self):
        return self.status.status in (Status.SUBMITTED, Status.RUNNING, Status.SUCCESS)

    def isFinishedOrRunning(self):
        return self.status.status in (Status.SUCCESS, Status.RUNNING)

    def isStopped(self):
        return self.status.status == Status.STOPPED

    def process(self, forceCompute=False):
        if not forceCompute and self.status.status == Status.SUCCESS:
            print("Node chunk already computed:", self.name)
            return
        global runningProcesses
        runningProcesses[self.name] = self
        self.status.initStartCompute()
        startTime = time.time()
        self.upgradeStatusTo(Status.RUNNING)
        self.statThread = stats.StatisticsThread(self)
        self.statThread.start()
        try:
            self.node.nodeDesc.processChunk(self)
        except Exception as e:
            if self.status.status != Status.STOPPED:
                self.upgradeStatusTo(Status.ERROR)
            raise
        except (KeyboardInterrupt, SystemError, GeneratorExit) as e:
            self.upgradeStatusTo(Status.STOPPED)
            raise
        finally:
            self.status.initEndCompute()
            self.status.elapsedTime = time.time() - startTime
            print(' - elapsed time:', self.status.elapsedTimeStr)
            # ask and wait for the stats thread to stop
            self.statThread.stopRequest()
            self.statThread.join()
            self.statistics = stats.Statistics()
            del runningProcesses[self.name]

        self.upgradeStatusTo(Status.SUCCESS)

    def stopProcess(self):
        self.upgradeStatusTo(Status.STOPPED)
        self.node.nodeDesc.stopProcess(self)

    def isExtern(self):
        return self.status.execMode == ExecMode.EXTERN

    statusChanged = Signal()
    statusName = Property(str, statusName.fget, notify=statusChanged)
    execModeNameChanged = Signal()
    execModeName = Property(str, execModeName.fget, notify=execModeNameChanged)
    statisticsChanged = Signal()

    nodeFolderChanged = Signal()
    statusFile = Property(str, statusFile.fget, notify=nodeFolderChanged)
    logFile = Property(str, logFile.fget, notify=nodeFolderChanged)
    statisticsFile = Property(str, statisticsFile.fget, notify=nodeFolderChanged)

    nodeName = Property(str, lambda self: self.node.name, constant=True)
    statusNodeName = Property(str, lambda self: self.status.nodeName, constant=True)


# simple structure for storing node position
Position = namedtuple("Position", ["x", "y"])
# initialize default coordinates values to 0
Position.__new__.__defaults__ = (0,) * len(Position._fields)


class BaseNode(BaseObject):
    """
    Base Abstract class for Graph nodes.
    """

    # Regexp handling complex attribute names with recursive understanding of Lists and Groups
    # i.e: a.b, a[0], a[0].b.c[1]
    attributeRE = re.compile(r'\.?(?P<name>\w+)(?:\[(?P<index>\d+)\])?')

    def __init__(self, nodeType, position=None, parent=None, **kwargs):
        """
        Create a new Node instance based on the given node description.
        Any other keyword argument will be used to initialize this node's attributes.

        Args:
            nodeDesc (desc.Node): the node description for this node
            parent (BaseObject): this Node's parent
            **kwargs: attributes values
        """
        super(BaseNode, self).__init__(parent)
        self._nodeType = nodeType
        self.nodeDesc = None

        # instantiate node description if nodeType is valid
        if nodeType in meshroom.core.nodesDesc:
            self.nodeDesc = meshroom.core.nodesDesc[nodeType]()

        self.packageName = self.packageVersion = ""
        self._internalFolder = ""

        self._name = None
        self.graph = None
        self.dirty = True  # whether this node's outputs must be re-evaluated on next Graph update
        self._chunks = ListModel(parent=self)
        self._uids = dict()
        self._cmdVars = {}
        self._size = 0
        self._position = position or Position()
        self._attributes = DictModel(keyAttrName='name', parent=self)
        self.attributesPerUid = defaultdict(set)
<<<<<<< HEAD
        self._locked = False
        self._duplicates = ListModel(parent=self)  # list of nodes with the same uid

        self.globalStatusChanged.connect(self.updateLocked)
=======
        self._alive = True  # for QML side to know if the node can be used or is going to be deleted
>>>>>>> 04c21fff

    def __getattr__(self, k):
        try:
            # Throws exception if not in prototype chain
            # return object.__getattribute__(self, k) # doesn't work in python2
            return object.__getattr__(self, k)
        except AttributeError as e:
            try:
                return self.attribute(k)
            except KeyError:
                raise e

    def getName(self):
        return self._name

    def getLabel(self):
        """
        Returns:
            str: the high-level label of this node
        """
        return self.nameToLabel(self._name)

    @Slot(str, result=str)
    def nameToLabel(self, name):
        """
        Returns:
            str: the high-level label from the technical node name
        """
        t, idx = name.split("_")
        return "{}{}".format(t, idx if int(idx) > 1 else "")

    def getDocumentation(self):
        return self.nodeDesc.documentation

    @property
    def packageFullName(self):
        return '-'.join([self.packageName, self.packageVersion])

    @Slot(str, result=Attribute)
    def attribute(self, name):
        att = None
        # Complex name indicating group or list attribute
        if '[' in name or '.' in name:
            p = self.attributeRE.findall(name)

            for n, idx in p:
                # first step: get root attribute
                if att is None:
                    att = self._attributes.get(n)
                else:
                    # get child Attribute in Group
                    assert isinstance(att, GroupAttribute)
                    att = att.value.get(n)
                if idx != '':
                    # get child Attribute in List
                    assert isinstance(att, ListAttribute)
                    att = att.value.at(int(idx))
        else:
            att = self._attributes.get(name)
        return att

    def getAttributes(self):
        return self._attributes

    def hasAttribute(self, name):
        return name in self._attributes.keys()

    def _applyExpr(self):
        for attr in self._attributes:
            attr._applyExpr()

    @property
    def nodeType(self):
        return self._nodeType

    @property
    def position(self):
        """ Get node position. """
        return self._position

    @position.setter
    def position(self, value):
        """ Set node position.

        Args:
            value (Position): target position
        """
        if self._position == value:
            return
        self._position = value
        self.positionChanged.emit()

    @property
    def alive(self):
        return self._alive

    @alive.setter
    def alive(self, value):
        if self._alive == value:
            return
        self._alive = value
        self.aliveChanged.emit()

    @property
    def depth(self):
        return self.graph.getDepth(self)

    @property
    def minDepth(self):
        return self.graph.getDepth(self, minimal=True)

    def getInputNodes(self, recursive=False):
        return self.graph.getInputNodes(self, recursive=recursive)

    def getOutputNodes(self, recursive=False):
        return self.graph.getOutputNodes(self, recursive=recursive)

    def toDict(self):
        pass

    def _computeUids(self):
        """ Compute node uids by combining associated attributes' uids. """
        for uidIndex, associatedAttributes in self.attributesPerUid.items():
            # uid is computed by hashing the sorted list of tuple (name, value) of all attributes impacting this uid
            uidAttributes = [(a.getName(), a.uid(uidIndex)) for a in associatedAttributes if a.enabled]
            uidAttributes.sort()
            self._uids[uidIndex] = hashValue(uidAttributes)

    def _buildCmdVars(self):
        def _buildAttributeCmdVars(cmdVars, name, attr):
            if attr.enabled:
                if attr.attributeDesc.group is not None:
                    # if there is a valid command line "group"
                    v = attr.getValueStr()
                    cmdVars[name] = '--{name} {value}'.format(name=name, value=v)
                    cmdVars[name + 'Value'] = str(v)

                    if v:
                        cmdVars[attr.attributeDesc.group] = cmdVars.get(attr.attributeDesc.group, '') + \
                                                                ' ' + cmdVars[name]
                elif isinstance(attr, GroupAttribute):
                    assert isinstance(attr.value, DictModel)
                    # if the GroupAttribute is not set in a single command line argument,
                    # the sub-attributes may need to be exposed individually
                    for v in attr._value:
                        _buildAttributeCmdVars(cmdVars, v.name, v)

        """ Generate command variables using input attributes and resolved output attributes names and values. """
        for uidIndex, value in self._uids.items():
            self._cmdVars['uid{}'.format(uidIndex)] = value

        # Evaluate input params
        for name, attr in self._attributes.objects.items():
            if attr.isOutput:
                continue  # skip outputs
            _buildAttributeCmdVars(self._cmdVars, name, attr)

        # For updating output attributes invalidation values
        cmdVarsNoCache = self._cmdVars.copy()
        cmdVarsNoCache['cache'] = ''

        # Evaluate output params
        for name, attr in self._attributes.objects.items():
            if attr.isInput:
                continue  # skip inputs

            # Only consider File attributes for command output parameters
            if not isinstance(attr.attributeDesc, desc.File):
                continue

            defaultValue = attr.defaultValue()
            try:
                attr.value = defaultValue.format(**self._cmdVars)
                attr._invalidationValue = defaultValue.format(**cmdVarsNoCache)
            except KeyError as e:
                logging.warning('Invalid expression with missing key on "{nodeName}.{attrName}" with value "{defaultValue}".\nError: {err}'.format(nodeName=self.name, attrName=attr.name, defaultValue=defaultValue, err=str(e)))
            except ValueError as e:
                logging.warning('Invalid expression value on "{nodeName}.{attrName}" with value "{defaultValue}".\nError: {err}'.format(nodeName=self.name, attrName=attr.name, defaultValue=defaultValue, err=str(e)))
            v = attr.getValueStr()

            self._cmdVars[name] = '--{name} {value}'.format(name=name, value=v)
            self._cmdVars[name + 'Value'] = str(v)

            if v:
                self._cmdVars[attr.attributeDesc.group] = self._cmdVars.get(attr.attributeDesc.group, '') + \
                                                          ' ' + self._cmdVars[name]

    @property
    def isParallelized(self):
        return bool(self.nodeDesc.parallelization) if meshroom.useMultiChunks else False

    @property
    def nbParallelizationBlocks(self):
        return len(self._chunks)

    def hasStatus(self, status):
        if not self._chunks:
            return False
        for chunk in self._chunks:
            if chunk.status.status != status:
                return False
        return True

    def _isComputed(self):
        return self.hasStatus(Status.SUCCESS)

    @Slot()
    def clearData(self):
        """ Delete this Node internal folder.
        Status will be reset to Status.NONE
        """
        if self.internalFolder and os.path.exists(self.internalFolder):
            shutil.rmtree(self.internalFolder)
            self.updateStatusFromCache()

    def isAlreadySubmitted(self):
        for chunk in self._chunks:
            if chunk.isAlreadySubmitted():
                return True
        return False

    def isAlreadySubmittedOrFinished(self):
        for chunk in self._chunks:
            if not chunk.isAlreadySubmittedOrFinished():
                return False
        return True

    def isFinishedOrRunning(self):
        """ Return True if all chunks of this Node is either finished or running, False otherwise. """
        return all(chunk.isFinishedOrRunning() for chunk in self._chunks)

    def alreadySubmittedChunks(self):
        return [ch for ch in self._chunks if ch.isAlreadySubmitted()]

    def isExtern(self):
        return self._chunks.at(0).isExtern()

    @Slot()
    def clearSubmittedChunks(self):
        """ Reset all submitted chunks to Status.NONE. This method should be used to clear inconsistent status
        if a computation failed without informing the graph.

        Warnings:
            This must be used with caution. This could lead to inconsistent node status
            if the graph is still being computed.
        """
        for chunk in self.alreadySubmittedChunks():
            if not chunk.isExtern():
                chunk.upgradeStatusTo(Status.NONE, ExecMode.NONE)

    def upgradeStatusTo(self, newStatus):
        """
        Upgrade node to the given status and save it on disk.
        """
        for chunk in self._chunks:
            chunk.upgradeStatusTo(newStatus)

    def updateStatisticsFromCache(self):
        for chunk in self._chunks:
            chunk.updateStatisticsFromCache()

    def _updateChunks(self):
        pass

    def updateInternals(self, cacheDir=None):
        """ Update Node's internal parameters and output attributes.

        This method is called when:
         - an input parameter is modified
         - the graph main cache directory is changed

        Args:
            cacheDir (str): (optional) override graph's cache directory with custom path
        """
        if self.nodeDesc:
            self.nodeDesc.update(self)

        for attr in self._attributes:
            attr.updateInternals()

        # Update chunks splitting
        self._updateChunks()
        # Retrieve current internal folder (if possible)
        try:
            folder = self.internalFolder
        except KeyError:
            folder = ''
        # Update command variables / output attributes
        self._cmdVars = {
            'cache': cacheDir or self.graph.cacheDir,
            'nodeType': self.nodeType,
        }
        self._computeUids()
        self._buildCmdVars()
        if self.nodeDesc:
            self.nodeDesc.postUpdate(self)
        # Notify internal folder change if needed
        if self.internalFolder != folder:
            self.internalFolderChanged.emit()

    @property
    def internalFolder(self):
        return self._internalFolder.format(**self._cmdVars)

    def updateStatusFromCache(self):
        """
        Update node status based on status file content/existence.
        """
        for chunk in self._chunks:
            chunk.updateStatusFromCache()

    def submit(self, forceCompute=False):
        for chunk in self._chunks:
            if forceCompute or chunk.status.status != Status.SUCCESS:
                chunk.upgradeStatusTo(Status.SUBMITTED, ExecMode.EXTERN)

    def beginSequence(self, forceCompute=False):
        for chunk in self._chunks:
            if forceCompute or chunk.status.status != Status.SUCCESS:
                chunk.upgradeStatusTo(Status.SUBMITTED, ExecMode.LOCAL)

    def processIteration(self, iteration):
        self._chunks[iteration].process()

    def process(self, forceCompute=False):
        for chunk in self._chunks:
            chunk.process(forceCompute)

    def endSequence(self):
        pass

    def stopComputation(self):
        """ Stop the computation of this node. """
        for chunk in self._chunks.values():
            if not chunk.isExtern():
                chunk.stopProcess()

    def getGlobalStatus(self):
        """
        Get node global status based on the status of its chunks.

        Returns:
            Status: the node global status
        """
        chunksStatus = [chunk.status.status for chunk in self._chunks]

        anyOf = (Status.ERROR, Status.STOPPED, Status.KILLED,
                 Status.RUNNING, Status.SUBMITTED)
        allOf = (Status.SUCCESS,)

        for status in anyOf:
            if any(s == status for s in chunksStatus):
                return status
        for status in allOf:
            if all(s == status for s in chunksStatus):
                return status

        return Status.NONE

    @property
    def globalExecMode(self):
        return self._chunks.at(0).execModeName

    def getChunks(self):
        return self._chunks

    def getSize(self):
        return self._size

    def setSize(self, value):
        if self._size == value:
            return
        self._size = value
        self.sizeChanged.emit()

    def __repr__(self):
        return self.name

    def getLocked(self):
        return self._locked

    def setLocked(self, lock):
        if self._locked == lock:
            return
        self._locked = lock
        self.lockedChanged.emit()

    def updateLocked(self):
        currentStatus = self.getGlobalStatus()

        lockedStatus = (Status.RUNNING, Status.SUBMITTED)

        # Unlock required nodes if the current node changes to Error or Stopped
        if currentStatus in (Status.ERROR, Status.STOPPED):
            self.setLocked(False)
            inputNodes = self.getInputNodes(recursive=True)
            for node in inputNodes:
                node.setLocked(False)

        # Avoid useless travel through nodes
        # For instance: when loading a scene with successful nodes
        if not self._locked and currentStatus == Status.SUCCESS:
            return

        if currentStatus == Status.SUCCESS:
            # At this moment, the node is necessarily locked because of previous if statement
            inputNodes = self.getInputNodes(recursive=True)
            outputNodes = self.getOutputNodes(recursive=True)
            stayLocked = None

            # Check if at least one dependentNode is submitted or currently running
            for node in outputNodes:
                if node.getGlobalStatus() in lockedStatus and node._chunks.at(0).statusNodeName == node.name:
                    stayLocked = True
                    break
            if not stayLocked:
                self.setLocked(False)
                # Unlock every input node
                for node in inputNodes:
                    node.setLocked(False)
            return
        elif currentStatus in lockedStatus:
            self.setLocked(True)
            inputNodes = self.getInputNodes(recursive=True)
            for node in inputNodes:
                node.setLocked(True)
            return

        self.setLocked(False)

    def updateDuplicates(self, nodesPerUid):
        """ Update the list of duplicate nodes (sharing the same uid). """
        uid = self._uids.get(0)
        if not nodesPerUid or not uid:
            self._duplicates.clear()
            self.duplicatesChanged.emit()
            return

        self._duplicates.setObjectList([node for node in nodesPerUid.get(uid) if node != self])
        self.duplicatesChanged.emit()

    name = Property(str, getName, constant=True)
    label = Property(str, getLabel, constant=True)
    nodeType = Property(str, nodeType.fget, constant=True)
    documentation = Property(str, getDocumentation, constant=True)
    positionChanged = Signal()
    position = Property(Variant, position.fget, position.fset, notify=positionChanged)
    x = Property(float, lambda self: self._position.x, notify=positionChanged)
    y = Property(float, lambda self: self._position.y, notify=positionChanged)
    attributes = Property(BaseObject, getAttributes, constant=True)
    internalFolderChanged = Signal()
    internalFolder = Property(str, internalFolder.fget, notify=internalFolderChanged)
    depthChanged = Signal()
    depth = Property(int, depth.fget, notify=depthChanged)
    minDepth = Property(int, minDepth.fget, notify=depthChanged)
    chunksChanged = Signal()
    chunks = Property(Variant, getChunks, notify=chunksChanged)
    sizeChanged = Signal()
    size = Property(int, getSize, notify=sizeChanged)
    globalStatusChanged = Signal()
    globalStatus = Property(str, lambda self: self.getGlobalStatus().name, notify=globalStatusChanged)
    globalExecModeChanged = Signal()
    globalExecMode = Property(str, globalExecMode.fget, notify=globalExecModeChanged)
    isComputed = Property(bool, _isComputed, notify=globalStatusChanged)
<<<<<<< HEAD
    lockedChanged = Signal()
    locked = Property(bool, getLocked, setLocked, notify=lockedChanged)
    duplicatesChanged = Signal()
    duplicates = Property(Variant, lambda self: self._duplicates, notify=duplicatesChanged)
=======
    aliveChanged = Signal()
    alive = Property(bool, alive.fget, alive.fset, notify=aliveChanged)
>>>>>>> 04c21fff


class Node(BaseNode):
    """
    A standard Graph node based on a node type.
    """
    def __init__(self, nodeType, position=None, parent=None, **kwargs):
        super(Node, self).__init__(nodeType, position, parent, **kwargs)

        if not self.nodeDesc:
            raise UnknownNodeTypeError(nodeType)

        self.packageName = self.nodeDesc.packageName
        self.packageVersion = self.nodeDesc.packageVersion
        self._internalFolder = self.nodeDesc.internalFolder

        for attrDesc in self.nodeDesc.inputs:
            self._attributes.add(attributeFactory(attrDesc, None, False, self))

        for attrDesc in self.nodeDesc.outputs:
            self._attributes.add(attributeFactory(attrDesc, None, True, self))

        # List attributes per uid
        for attr in self._attributes:
            for uidIndex in attr.attributeDesc.uid:
                self.attributesPerUid[uidIndex].add(attr)

        # initialize attribute values
        for k, v in kwargs.items():
            attr = self.attribute(k)
            if attr.isInput:
                self.attribute(k).value = v

    def toDict(self):
        inputs = {k: v.getExportValue() for k, v in self._attributes.objects.items() if v.isInput}
        outputs = ({k: v.getExportValue() for k, v in self._attributes.objects.items() if v.isOutput})

        return {
            'nodeType': self.nodeType,
            'position': self._position,
            'parallelization': {
                'blockSize': self.nodeDesc.parallelization.blockSize if self.isParallelized else 0,
                'size': self.size,
                'split': self.nbParallelizationBlocks
            },
            'uids': self._uids,
            'internalFolder': self._internalFolder,
            'inputs': {k: v for k, v in inputs.items() if v is not None},  # filter empty values
            'outputs': outputs,
        }

    def _updateChunks(self):
        """ Update Node's computation task splitting into NodeChunks based on its description """
        self.setSize(self.nodeDesc.size.computeSize(self))
        if self.isParallelized:
            try:
                ranges = self.nodeDesc.parallelization.getRanges(self)
                if len(ranges) != len(self._chunks):
                    self._chunks.setObjectList([NodeChunk(self, range) for range in ranges])
                    for c in self._chunks:
                        c.statusChanged.connect(self.globalStatusChanged)
                else:
                    for chunk, range in zip(self._chunks, ranges):
                        chunk.range = range
            except RuntimeError:
                # TODO: set node internal status to error
                logging.warning("Invalid Parallelization on node {}".format(self._name))
                self._chunks.clear()
        else:
            if len(self._chunks) != 1:
                self._chunks.setObjectList([NodeChunk(self, desc.Range())])
                self._chunks[0].statusChanged.connect(self.globalStatusChanged)
            else:
                self._chunks[0].range = desc.Range()


class CompatibilityIssue(Enum):
    """
    Enum describing compatibility issues when deserializing a Node.
    """
    UnknownIssue = 0  # unknown issue fallback
    UnknownNodeType = 1  # the node type has no corresponding description class
    VersionConflict = 2  # mismatch between node's description version and serialized node data
    DescriptionConflict = 3  # mismatch between node's description attributes and serialized node data
    UidConflict = 4  # mismatch between computed uids and uids stored in serialized node data


class CompatibilityNode(BaseNode):
    """
    Fallback BaseNode subclass to instantiate Nodes having compatibility issues with current type description.
    CompatibilityNode creates an 'empty-shell' exposing the deserialized node as-is,
    with all its inputs and precomputed outputs.
    """
    def __init__(self, nodeType, nodeDict, position=None, issue=CompatibilityIssue.UnknownIssue, parent=None):
        super(CompatibilityNode, self).__init__(nodeType, position, parent)

        self.issue = issue
        # make a deepcopy of nodeDict to handle CompatibilityNode duplication
        # and be able to change modified inputs (see CompatibilityNode.toDict)
        self.nodeDict = copy.deepcopy(nodeDict)

        self._inputs = nodeDict.get("inputs", {})
        self.outputs = nodeDict.get("outputs", {})
        self._internalFolder = self.nodeDict.get("internalFolder", "")
        self._uids = self.nodeDict.get("uids", {})

        # restore parallelization settings
        self.parallelization = self.nodeDict.get("parallelization", {})
        self.splitCount = self.parallelization.get("split", 1)
        self.setSize(self.parallelization.get("size", 1))

        # create input attributes
        for attrName, value in self._inputs.items():
            self._addAttribute(attrName, value, False)

        # create outputs attributes
        for attrName, value in self.outputs.items():
            self._addAttribute(attrName, value, True)

        # create NodeChunks matching serialized parallelization settings
        self._chunks.setObjectList([
            NodeChunk(self, desc.Range(i, blockSize=self.parallelization.get("blockSize", 0)))
            for i in range(self.splitCount)
        ])

    @staticmethod
    def attributeDescFromValue(attrName, value, isOutput):
        """
        Generate an attribute description (desc.Attribute) that best matches 'value'.

        Args:
            attrName (str): the name of the attribute
            value: the value of the attribute
            isOutput (bool): whether the attribute is an output

        Returns:
            desc.Attribute: the generated attribute description
        """
        params = {
            "name": attrName, "label": attrName,
            "description": "Incompatible parameter",
            "value": value, "uid": (),
            "group": "incompatible"
        }
        if isinstance(value, bool):
            return desc.BoolParam(**params)
        if isinstance(value, int):
            return desc.IntParam(range=None, **params)
        elif isinstance(value, float):
            return desc.FloatParam(range=None, **params)
        elif isinstance(value, pyCompatibility.basestring):
            if isOutput or os.path.isabs(value) or Attribute.isLinkExpression(value):
                return desc.File(**params)
            else:
                return desc.StringParam(**params)
        # List/GroupAttribute: recursively build descriptions
        elif isinstance(value, (list, dict)):
            del params["value"]
            del params["uid"]
            attrDesc = None
            if isinstance(value, list):
                elt = value[0] if value else ""  # fallback: empty string value if list is empty
                eltDesc = CompatibilityNode.attributeDescFromValue("element", elt, isOutput)
                attrDesc = desc.ListAttribute(elementDesc=eltDesc, **params)
            elif isinstance(value, dict):
                groupDesc = []
                for key, value in value.items():
                    eltDesc = CompatibilityNode.attributeDescFromValue(key, value, isOutput)
                    groupDesc.append(eltDesc)
                attrDesc = desc.GroupAttribute(groupDesc=groupDesc, **params)
            # override empty default value with
            attrDesc._value = value
            return attrDesc
        # handle any other type of parameters as Strings
        return desc.StringParam(**params)

    @staticmethod
    def attributeDescFromName(refAttributes, name, value, conform=False):
        """
        Try to find a matching attribute description in refAttributes for given attribute 'name' and 'value'.

        Args:
            refAttributes ([desc.Attribute]): reference Attributes to look for a description
            name (str): attribute's name
            value: attribute's value

        Returns:
            desc.Attribute: an attribute description from refAttributes if a match is found, None otherwise.
        """
        # from original node description based on attribute's name
        attrDesc = next((d for d in refAttributes if d.name == name), None)
        # consider this value matches description:
        #  - if it's a serialized link expression (no proper value to set/evaluate)
        #  - or if it passes the 'matchDescription' test
        if attrDesc and (Attribute.isLinkExpression(value) or attrDesc.matchDescription(value, conform)):
            return attrDesc

        return None

    def _addAttribute(self, name, val, isOutput):
        """
        Add a new attribute on this node.

        Args:
            name (str): the name of the attribute
            val: the attribute's value
            isOutput: whether the attribute is an output

        Returns:
            bool: whether the attribute exists in the node description
        """
        attrDesc = None
        if self.nodeDesc:
            refAttrs = self.nodeDesc.outputs if isOutput else self.nodeDesc.inputs
            attrDesc = CompatibilityNode.attributeDescFromName(refAttrs, name, val)
        matchDesc = attrDesc is not None
        if not matchDesc:
            attrDesc = CompatibilityNode.attributeDescFromValue(name, val, isOutput)
        attribute = attributeFactory(attrDesc, val, isOutput, self)
        self._attributes.add(attribute)
        return matchDesc

    @property
    def issueDetails(self):
        if self.issue == CompatibilityIssue.UnknownNodeType:
            return "Unknown node type: {}.".format(self.nodeType)
        elif self.issue == CompatibilityIssue.VersionConflict:
            return "Node version '{}' conflicts with current version '{}'.".format(
                self.nodeDict["version"], nodeVersion(self.nodeDesc)
            )
        elif self.issue == CompatibilityIssue.DescriptionConflict:
            return "Node attributes don't match node description."
        else:
            return "Unknown error."

    @property
    def inputs(self):
        """ Get current node inputs, where links could differ from original serialized node data
        (i.e after node duplication) """
        # if node has not been added to a graph, return serialized node inputs
        if not self.graph:
            return self._inputs
        return {k: v.getExportValue() for k, v in self._attributes.objects.items() if v.isInput}

    def toDict(self):
        """
        Return the original serialized node that generated a compatibility issue.

        Serialized inputs are updated to handle instances that have been duplicated
        and might be connected to different nodes.
        """
        # update inputs to get up-to-date connections
        self.nodeDict.update({"inputs": self.inputs})
        # update position
        self.nodeDict.update({"position": self.position})
        return self.nodeDict

    @property
    def canUpgrade(self):
        """ Return whether the node can be upgraded.
        This is the case when the underlying node type has a corresponding description. """
        return self.nodeDesc is not None

    def upgrade(self):
        """
        Return a new Node instance based on original node type with common inputs initialized.
        """
        if not self.canUpgrade:
            raise NodeUpgradeError(self.name, "no matching node type")
        # TODO: use upgrade method of node description if available

        # inputs matching current type description
        commonInputs = []
        for attrName, value in self._inputs.items():
            if self.attributeDescFromName(self.nodeDesc.inputs, attrName, value, conform=True):
                # store attributes that could be used during node upgrade
                commonInputs.append(attrName)

        return Node(self.nodeType, position=self.position,
                    **{key: value for key, value in self.inputs.items() if key in commonInputs})

    compatibilityIssue = Property(int, lambda self: self.issue.value, constant=True)
    canUpgrade = Property(bool, canUpgrade.fget, constant=True)
    issueDetails = Property(str, issueDetails.fget, constant=True)


def nodeFactory(nodeDict, name=None):
    """
    Create a node instance by deserializing the given node data.
    If the serialized data matches the corresponding node type description, a Node instance is created.
    If any compatibility issue occurs, a NodeCompatibility instance is created instead.

    Args:
        nodeDict (dict): the serialization of the node
        name (str): (optional) the node's name

    Returns:
        BaseNode: the created node
    """
    nodeType = nodeDict["nodeType"]

    # retro-compatibility: inputs were previously saved as "attributes"
    if "inputs" not in nodeDict and "attributes" in nodeDict:
        nodeDict["inputs"] = nodeDict["attributes"]
        del nodeDict["attributes"]

    # get node inputs/outputs
    inputs = nodeDict.get("inputs", {})
    outputs = nodeDict.get("outputs", {})
    version = nodeDict.get("version", None)
    internalFolder = nodeDict.get("internalFolder", None)
    position = Position(*nodeDict.get("position", []))

    compatibilityIssue = None

    nodeDesc = None
    try:
        nodeDesc = meshroom.core.nodesDesc[nodeType]
    except KeyError:
        # unknown node type
        compatibilityIssue = CompatibilityIssue.UnknownNodeType

    if nodeDesc:
        # compare serialized node version with current node version
        currentNodeVersion = meshroom.core.nodeVersion(nodeDesc)
        # if both versions are available, check for incompatibility in major version
        if version and currentNodeVersion and Version(version).major != Version(currentNodeVersion).major:
            compatibilityIssue = CompatibilityIssue.VersionConflict
        # in other cases, check attributes compatibility between serialized node and its description
        else:
            # check that the node has the exact same set of inputs/outputs as its description
            if sorted([attr.name for attr in nodeDesc.inputs]) != sorted(inputs.keys()) or \
                    sorted([attr.name for attr in nodeDesc.outputs]) != sorted(outputs.keys()):
                compatibilityIssue = CompatibilityIssue.DescriptionConflict
            # verify that all inputs match their descriptions
            for attrName, value in inputs.items():
                if not CompatibilityNode.attributeDescFromName(nodeDesc.inputs, attrName, value):
                    compatibilityIssue = CompatibilityIssue.DescriptionConflict
                    break
            # verify that all outputs match their descriptions
            for attrName, value in outputs.items():
                if not CompatibilityNode.attributeDescFromName(nodeDesc.outputs, attrName, value):
                    compatibilityIssue = CompatibilityIssue.DescriptionConflict
                    break

    if compatibilityIssue is None:
        node = Node(nodeType, position, **inputs)
    else:
        logging.warning("Compatibility issue detected for node '{}': {}".format(name, compatibilityIssue.name))
        node = CompatibilityNode(nodeType, nodeDict, position, compatibilityIssue)
        # retro-compatibility: no internal folder saved
        # can't spawn meaningful CompatibilityNode with precomputed outputs
        # => automatically try to perform node upgrade
        if not internalFolder and nodeDesc:
            logging.warning("No serialized output data: performing automatic upgrade on '{}'".format(name))
            node = node.upgrade()

    return node<|MERGE_RESOLUTION|>--- conflicted
+++ resolved
@@ -470,14 +470,11 @@
         self._position = position or Position()
         self._attributes = DictModel(keyAttrName='name', parent=self)
         self.attributesPerUid = defaultdict(set)
-<<<<<<< HEAD
+        self._alive = True  # for QML side to know if the node can be used or is going to be deleted
         self._locked = False
         self._duplicates = ListModel(parent=self)  # list of nodes with the same uid
 
         self.globalStatusChanged.connect(self.updateLocked)
-=======
-        self._alive = True  # for QML side to know if the node can be used or is going to be deleted
->>>>>>> 04c21fff
 
     def __getattr__(self, k):
         try:
@@ -942,15 +939,12 @@
     globalExecModeChanged = Signal()
     globalExecMode = Property(str, globalExecMode.fget, notify=globalExecModeChanged)
     isComputed = Property(bool, _isComputed, notify=globalStatusChanged)
-<<<<<<< HEAD
+    aliveChanged = Signal()
+    alive = Property(bool, alive.fget, alive.fset, notify=aliveChanged)
     lockedChanged = Signal()
     locked = Property(bool, getLocked, setLocked, notify=lockedChanged)
     duplicatesChanged = Signal()
     duplicates = Property(Variant, lambda self: self._duplicates, notify=duplicatesChanged)
-=======
-    aliveChanged = Signal()
-    alive = Property(bool, alive.fget, alive.fset, notify=aliveChanged)
->>>>>>> 04c21fff
 
 
 class Node(BaseNode):
