__version__ = "2.0"

<<<<<<< HEAD
import json
import os

from meshroom.core import desc, stats
=======
from meshroom.core import desc
>>>>>>> a24bfc14


class StructureFromMotion(desc.CommandLineNode):
    commandLine = 'aliceVision_incrementalSfM {allParams}'
    size = desc.DynamicNodeSize('input')

    documentation = '''
This node will analyze feature matches to understand the geometric relationship behind all the 2D observations,
and infer the rigid scene structure (3D points) with the pose (position and orientation) and internal calibration of all cameras.
The pipeline is a growing reconstruction process (called incremental SfM): it first computes an initial two-view reconstruction that is iteratively extended by adding new views.

1/ Fuse 2-View Matches into Tracks

It fuses all feature matches between image pairs into tracks. Each track represents a candidate point in space, visible from multiple cameras.
However, at this step of the pipeline, it still contains many outliers.

2/ Initial Image Pair

It chooses the best initial image pair. This choice is critical for the quality of the final reconstruction.
It should indeed provide robust matches and contain reliable geometric information.
So, this image pair should maximize the number of matches and the repartition of the corresponding features in each image.
But at the same time, the angle between the cameras should also be large enough to provide reliable geometric information.

3/ Initial 2-View Geometry

It computes the fundamental matrix between the 2 images selected and consider that the first one is the origin of the coordinate system.

4/ Triangulate

Now with the pose of the 2 first cameras, it triangulates the corresponding 2D features into 3D points.

5/ Next Best View Selection

After that, it selects all the images that have enough associations with the features that are already reconstructed in 3D.

6/ Estimate New Cameras

Based on these 2D-3D associations it performs the resectioning of each of these new cameras.
The resectioning is a Perspective-n-Point algorithm (PnP) in a RANSAC framework to find the pose of the camera that validates most of the features associations.
On each camera, a non-linear minimization is performed to refine the pose.

7/ Triangulate

From these new cameras poses, some tracks become visible by 2 or more resected cameras and it triangulates them.

8/ Optimize

It performs a Bundle Adjustment to refine everything: extrinsics and intrinsics parameters of all cameras as well as the position of all 3D points.
It filters the results of the Bundle Adjustment by removing all observations that have high reprojection error or insufficient angles between observations.

9/ Loop from 5 to 9

As we have triangulated new points, we get more image candidates for next best views selection and we can iterate from 5 to 9.
It iterates like that, adding cameras and triangulating new 2D features into 3D points and removing 3D points that became invalidated, until we cannot localize new views.

## Online
[https://alicevision.org/#photogrammetry/sfm](https://alicevision.org/#photogrammetry/sfm)
'''

    inputs = [
        desc.File(
            name='input',
            label='Input',
            description='SfMData file.',
            value='',
            uid=[0],
        ),
        desc.ListAttribute(
            elementDesc=desc.File(
                name="featuresFolder",
                label="Features Folder",
                description="",
                value="",
                uid=[0],
            ),
            name="featuresFolders",
            label="Features Folders",
            description="Folder(s) containing the extracted features and descriptors."
        ),
        desc.ListAttribute(
            elementDesc=desc.File(
                name="matchesFolder",
                label="Matches Folder",
                description="",
                value="",
                uid=[0],
            ),
            name="matchesFolders",
            label="Matches Folders",
            description="Folder(s) in which computed matches are stored."
        ),
        desc.ChoiceParam(
            name='describerTypes',
            label='Describer Types',
            description='Describer types used to describe an image.',
            value=['sift'],
            values=['sift', 'sift_float', 'sift_upright', 'akaze', 'akaze_liop', 'akaze_mldb', 'cctag3', 'cctag4', 'sift_ocv', 'akaze_ocv'],
            timeFactor=[-1, 0, 0, 1, 0, 0, 0, 0, 0, 0],
            exclusive=False,
            uid=[0],
            joinChar=',',
        ),
        desc.ChoiceParam(
            name='localizerEstimator',
            label='Localizer Estimator',
            description='Estimator type used to localize cameras (acransac, ransac, lsmeds, loransac, maxconsensus).',
            value='acransac',
            values=['acransac', 'ransac', 'lsmeds', 'loransac', 'maxconsensus'],
            exclusive=True,
            uid=[0],
            advanced=True,
        ),
        desc.ChoiceParam(
            name='observationConstraint',
            label='Observation Constraint',
            description='Observation contraint mode used in the optimization:\n'
                        ' * Basic: Use standard reprojection error in pixel coordinates\n'
                        ' * Scale: Use reprojection error in pixel coordinates but relative to the feature scale',
            value='Basic',
            values=['Basic', 'Scale'],
            exclusive=True,
            uid=[0],
            advanced=True,
        ),
        desc.IntParam(
            name='localizerEstimatorMaxIterations',
            label='Localizer Max Ransac Iterations',
            description='Maximum number of iterations allowed in ransac step.',
            value=4096,
            range=(1, 20000, 1),
            uid=[0],
            advanced=True,
        ),
        desc.FloatParam(
            name='localizerEstimatorError',
            label='Localizer Max Ransac Error',
            description='Maximum error (in pixels) allowed for camera localization (resectioning).\n'
                        'If set to 0, it will select a threshold according to the localizer estimator used\n'
                        '(if ACRansac, it will analyze the input data to select the optimal value).',
            value=0.0,
            range=(0.0, 100.0, 0.1),
            uid=[0],
            advanced=True,
        ),
       desc.BoolParam(
            name='lockScenePreviouslyReconstructed',
            label='Lock Scene Previously Reconstructed',
            description='This option is useful for SfM augmentation. Lock previously reconstructed poses and intrinsics.',
            value=False,
            uid=[0],
        ),
        desc.BoolParam(
            name='useLocalBA',
            label='Local Bundle Adjustment',
            description='It reduces the reconstruction time, especially for large datasets (500+ images),\n'
                        'by avoiding computation of the Bundle Adjustment on areas that are not changing.',
            value=True,
            uid=[0],
        ),
        desc.IntParam(
            name='localBAGraphDistance',
            label='LocalBA Graph Distance',
            description='Graph-distance limit to define the Active region in the Local Bundle Adjustment strategy.',
            value=1,
            range=(2, 10, 1),
            uid=[0],
            advanced=True,
        ),
        desc.IntParam(
            name='maxNumberOfMatches',
            label='Maximum Number of Matches',
            description='Maximum number of matches per image pair (and per feature type). \n'
                        'This can be useful to have a quick reconstruction overview. \n'
                        '0 means no limit.',
            value=0,
            range=(0, 50000, 1),
            uid=[0],
        ),
        desc.IntParam(
            name='minNumberOfMatches',
            label='Minimum Number of Matches',
            description='Minimum number of matches per image pair (and per feature type). \n'
                        'This can be useful to have a meaningful reconstruction with accurate keypoints. 0 means no limit.',
            value=0,
            range=(0, 50000, 1),
            uid=[0],
        ),
        desc.IntParam(
            name='minInputTrackLength',
            label='Min Input Track Length',
            description='Minimum track length in input of SfM',
            value=2,
            range=(2, 10, 1),
            uid=[0],
        ),
        desc.IntParam(
            name='minNumberOfObservationsForTriangulation',
            label='Min Observation For Triangulation',
            description='Minimum number of observations to triangulate a point.\n'
                        'Set it to 3 (or more) reduces drastically the noise in the point cloud,\n'
                        'but the number of final poses is a little bit reduced\n'
                        '(from 1.5% to 11% on the tested datasets).',
            value=2,
            range=(2, 10, 1),
            uid=[0],
            advanced=True,
        ),
        desc.FloatParam(
            name='minAngleForTriangulation',
            label='Min Angle For Triangulation',
            description='Minimum angle for triangulation.',
            value=3.0,
            range=(0.1, 10, 0.1),
            uid=[0],
            advanced=True,
        ),
        desc.FloatParam(
            name='minAngleForLandmark',
            label='Min Angle For Landmark',
            description='Minimum angle for landmark.',
            value=2.0,
            range=(0.1, 10, 0.1),
            uid=[0],
            advanced=True,
        ),
        desc.FloatParam(
            name='maxReprojectionError',
            label='Max Reprojection Error',
            description='Maximum reprojection error.',
            value=4.0,
            range=(0.1, 10, 0.1),
            uid=[0],
            advanced=True,
        ),
        desc.FloatParam(
            name='minAngleInitialPair',
            label='Min Angle Initial Pair',
            description='Minimum angle for the initial pair.',
            value=5.0,
            range=(0.1, 10, 0.1),
            uid=[0],
            advanced=True,
        ),
        desc.FloatParam(
            name='maxAngleInitialPair',
            label='Max Angle Initial Pair',
            description='Maximum angle for the initial pair.',
            value=40.0,
            range=(0.1, 60, 0.1),
            uid=[0],
            advanced=True,
        ),
        desc.BoolParam(
            name='useOnlyMatchesFromInputFolder',
            label='Use Only Matches From Input Folder',
            description='Use only matches from the input matchesFolder parameter.\n'
                        'Matches folders previously added to the SfMData file will be ignored.',
            value=False,
            uid=[],
            advanced=True,
        ),
        desc.BoolParam(
            name='useRigConstraint',
            label='Use Rig Constraint',
            description='Enable/Disable rig constraint.',
            value=True,
            uid=[0],
            advanced=True,
        ),
        desc.BoolParam(
            name='lockAllIntrinsics',
            label='Force Lock of All Intrinsic Camera Parameters.',
            description='Force to keep constant all the intrinsics parameters of the cameras (focal length, \n'
                        'principal point, distortion if any) during the reconstruction.\n'
                        'This may be helpful if the input cameras are already fully calibrated.',
            value=False,
            uid=[0],
        ),
        desc.BoolParam(
            name='filterTrackForks',
            label='Filter Track Forks',
            description='Enable/Disable the track forks removal. A track contains a fork when incoherent matches \n'
                        'lead to multiple features in the same image for a single track. \n',
            value=False,
            uid=[0],
        ),
        desc.File(
            name='initialPairA',
            label='Initial Pair A',
            description='Filename of the first image (without path).',
            value='',
            uid=[0],
        ),
        desc.File(
            name='initialPairB',
            label='Initial Pair B',
            description='Filename of the second image (without path).',
            value='',
            uid=[0],
        ),
        desc.ChoiceParam(
            name='interFileExtension',
            label='Inter File Extension',
            description='Extension of the intermediate file export.',
            value='.abc',
            values=('.abc', '.ply'),
            exclusive=True,
            uid=[],
            advanced=True,
        ),
        desc.ChoiceParam(
            name='verboseLevel',
            label='Verbose Level',
            description='Verbosity level (fatal, error, warning, info, debug, trace).',
            value='info',
            values=['fatal', 'error', 'warning', 'info', 'debug', 'trace'],
            exclusive=True,
            uid=[],
        )
    ]

    outputs = [
        desc.File(
            name='output',
            label='Output SfMData File',
            description='Path to the output sfmdata file',
            value=desc.Node.internalFolder + 'sfm.abc',
            uid=[],
        ),
        desc.File(
            name='outputViewsAndPoses',
            label='Output Poses',
            description='''Path to the output sfmdata file with cameras (views and poses).''',
            value=desc.Node.internalFolder + 'cameras.sfm',
            uid=[],
        ),
        desc.File(
            name='extraInfoFolder',
            label='Output Folder',
            description='Folder for intermediate reconstruction files and additional reconstruction information files.',
            value=desc.Node.internalFolder,
            uid=[],
        ),
<<<<<<< HEAD
    ]

    @staticmethod
    def getResults(node):
        """
        Parse SfM result and return views, poses and intrinsics as three dicts with viewId, poseId and intrinsicId as keys.
        """
        reportFile = node.outputViewsAndPoses.value
        if not os.path.exists(reportFile):
            return {}, {}, {}

        with open(reportFile) as jsonFile:
            report = json.load(jsonFile)

        views = dict()
        poses = dict()
        intrinsics = dict()

        for view in report['views']:
            views[view['viewId']] = view

        for pose in report['poses']:
            poses[pose['poseId']] = pose['pose']

        for intrinsic in report['intrinsics']:
            intrinsics[intrinsic['intrinsicId']] = intrinsic

        return views, poses, intrinsics

    def getEstimatedTime(self, chunk, reconstruction):
        factor = 9.436268413444888e-06 # Calculated by (time taken / number of images) / (benchmark * image resolution x * image resolution y)
        amount, pixels = reconstruction.imagesStatisticsForNode(chunk.node)
        featureExtractionFactor = reconstruction.weightedAverageTimeFactorForExternalAttribute(chunk.node, 'FeatureExtraction', 'describerPreset', [0.17, 0.55, 1, 3.59, 5.78])
        return chunk.node.getTotalTime(factor*stats.Benchmark()*pixels*amount*featureExtractionFactor)
=======
    ]
>>>>>>> a24bfc14
<|MERGE_RESOLUTION|>--- conflicted
+++ resolved
@@ -1,13 +1,6 @@
 __version__ = "2.0"
 
-<<<<<<< HEAD
-import json
-import os
-
 from meshroom.core import desc, stats
-=======
-from meshroom.core import desc
->>>>>>> a24bfc14
 
 
 class StructureFromMotion(desc.CommandLineNode):
@@ -351,41 +344,10 @@
             value=desc.Node.internalFolder,
             uid=[],
         ),
-<<<<<<< HEAD
     ]
-
-    @staticmethod
-    def getResults(node):
-        """
-        Parse SfM result and return views, poses and intrinsics as three dicts with viewId, poseId and intrinsicId as keys.
-        """
-        reportFile = node.outputViewsAndPoses.value
-        if not os.path.exists(reportFile):
-            return {}, {}, {}
-
-        with open(reportFile) as jsonFile:
-            report = json.load(jsonFile)
-
-        views = dict()
-        poses = dict()
-        intrinsics = dict()
-
-        for view in report['views']:
-            views[view['viewId']] = view
-
-        for pose in report['poses']:
-            poses[pose['poseId']] = pose['pose']
-
-        for intrinsic in report['intrinsics']:
-            intrinsics[intrinsic['intrinsicId']] = intrinsic
-
-        return views, poses, intrinsics
 
     def getEstimatedTime(self, chunk, reconstruction):
         factor = 9.436268413444888e-06 # Calculated by (time taken / number of images) / (benchmark * image resolution x * image resolution y)
         amount, pixels = reconstruction.imagesStatisticsForNode(chunk.node)
         featureExtractionFactor = reconstruction.weightedAverageTimeFactorForExternalAttribute(chunk.node, 'FeatureExtraction', 'describerPreset', [0.17, 0.55, 1, 3.59, 5.78])
-        return chunk.node.getTotalTime(factor*stats.Benchmark()*pixels*amount*featureExtractionFactor)
-=======
-    ]
->>>>>>> a24bfc14
+        return chunk.node.getTotalTime(factor*stats.Benchmark()*pixels*amount*featureExtractionFactor)