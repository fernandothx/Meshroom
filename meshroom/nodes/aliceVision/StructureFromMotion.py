__version__ = "2.0"

from meshroom.core import desc


class StructureFromMotion(desc.CommandLineNode):
    commandLine = 'aliceVision_incrementalSfM {allParams}'
    size = desc.DynamicNodeSize('input')

    category = 'Sparse Reconstruction'
    documentation = '''
This node will analyze feature matches to understand the geometric relationship behind all the 2D observations,
and infer the rigid scene structure (3D points) with the pose (position and orientation) and internal calibration of all cameras.
The pipeline is a growing reconstruction process (called incremental SfM): it first computes an initial two-view reconstruction that is iteratively extended by adding new views.

1/ Fuse 2-View Matches into Tracks

It fuses all feature matches between image pairs into tracks. Each track represents a candidate point in space, visible from multiple cameras.
However, at this step of the pipeline, it still contains many outliers.

2/ Initial Image Pair

It chooses the best initial image pair. This choice is critical for the quality of the final reconstruction.
It should indeed provide robust matches and contain reliable geometric information.
So, this image pair should maximize the number of matches and the repartition of the corresponding features in each image.
But at the same time, the angle between the cameras should also be large enough to provide reliable geometric information.

3/ Initial 2-View Geometry

It computes the fundamental matrix between the 2 images selected and consider that the first one is the origin of the coordinate system.

4/ Triangulate

Now with the pose of the 2 first cameras, it triangulates the corresponding 2D features into 3D points.

5/ Next Best View Selection

After that, it selects all the images that have enough associations with the features that are already reconstructed in 3D.

6/ Estimate New Cameras

Based on these 2D-3D associations it performs the resectioning of each of these new cameras.
The resectioning is a Perspective-n-Point algorithm (PnP) in a RANSAC framework to find the pose of the camera that validates most of the features associations.
On each camera, a non-linear minimization is performed to refine the pose.

7/ Triangulate

From these new cameras poses, some tracks become visible by 2 or more resected cameras and it triangulates them.

8/ Optimize

It performs a Bundle Adjustment to refine everything: extrinsics and intrinsics parameters of all cameras as well as the position of all 3D points.
It filters the results of the Bundle Adjustment by removing all observations that have high reprojection error or insufficient angles between observations.

9/ Loop from 5 to 9

As we have triangulated new points, we get more image candidates for next best views selection and we can iterate from 5 to 9.
It iterates like that, adding cameras and triangulating new 2D features into 3D points and removing 3D points that became invalidated, until we cannot localize new views.

## Online
[https://alicevision.org/#photogrammetry/sfm](https://alicevision.org/#photogrammetry/sfm)
'''

    inputs = [
        desc.File(
            name='input',
            label='SfMData',
            description='SfMData file.',
            value='',
            uid=[0],
        ),
        desc.ListAttribute(
            elementDesc=desc.File(
                name="featuresFolder",
                label="Features Folder",
                description="",
                value="",
                uid=[0],
            ),
            name="featuresFolders",
            label="Features Folders",
            description="Folder(s) containing the extracted features and descriptors."
        ),
        desc.ListAttribute(
            elementDesc=desc.File(
                name="matchesFolder",
                label="Matches Folder",
                description="",
                value="",
                uid=[0],
            ),
            name="matchesFolders",
            label="Matches Folders",
            description="Folder(s) in which computed matches are stored."
        ),
        desc.ChoiceParam(
            name='describerTypes',
            label='Describer Types',
            description='Describer types used to describe an image.',
<<<<<<< HEAD
            value=['sift'],
            values=['sift', 'sift_float', 'sift_upright', 'dspsift', 'akaze', 'akaze_liop', 'akaze_mldb', 'cctag3', 'cctag4', 'sift_ocv', 'akaze_ocv', 'tag16h5'],
=======
            value=['dspsift'],
            values=['sift', 'sift_float', 'sift_upright', 'dspsift', 'akaze', 'akaze_liop', 'akaze_mldb', 'cctag3', 'cctag4', 'sift_ocv', 'akaze_ocv'],
>>>>>>> 0055f1e5
            exclusive=False,
            uid=[0],
            joinChar=',',
        ),
        desc.ChoiceParam(
            name='localizerEstimator',
            label='Localizer Estimator',
            description='Estimator type used to localize cameras (acransac, ransac, lsmeds, loransac, maxconsensus).',
            value='acransac',
            values=['acransac', 'ransac', 'lsmeds', 'loransac', 'maxconsensus'],
            exclusive=True,
            uid=[0],
            advanced=True,
        ),
        desc.ChoiceParam(
            name='observationConstraint',
            label='Observation Constraint',
            description='Observation contraint mode used in the optimization:\n'
                        ' * Basic: Use standard reprojection error in pixel coordinates\n'
                        ' * Scale: Use reprojection error in pixel coordinates but relative to the feature scale',
            value='Scale',
            values=['Basic', 'Scale'],
            exclusive=True,
            uid=[0],
            advanced=True,
        ),
        desc.IntParam(
            name='localizerEstimatorMaxIterations',
            label='Localizer Max Ransac Iterations',
            description='Maximum number of iterations allowed in ransac step.',
            value=4096,
            range=(1, 20000, 1),
            uid=[0],
            advanced=True,
        ),
        desc.FloatParam(
            name='localizerEstimatorError',
            label='Localizer Max Ransac Error',
            description='Maximum error (in pixels) allowed for camera localization (resectioning).\n'
                        'If set to 0, it will select a threshold according to the localizer estimator used\n'
                        '(if ACRansac, it will analyze the input data to select the optimal value).',
            value=0.0,
            range=(0.0, 100.0, 0.1),
            uid=[0],
            advanced=True,
        ),
       desc.BoolParam(
            name='lockScenePreviouslyReconstructed',
            label='Lock Scene Previously Reconstructed',
            description='This option is useful for SfM augmentation. Lock previously reconstructed poses and intrinsics.',
            value=False,
            uid=[0],
        ),
        desc.BoolParam(
            name='useLocalBA',
            label='Local Bundle Adjustment',
            description='It reduces the reconstruction time, especially for large datasets (500+ images),\n'
                        'by avoiding computation of the Bundle Adjustment on areas that are not changing.',
            value=True,
            uid=[0],
        ),
        desc.IntParam(
            name='localBAGraphDistance',
            label='LocalBA Graph Distance',
            description='Graph-distance limit to define the Active region in the Local Bundle Adjustment strategy.',
            value=1,
            range=(2, 10, 1),
            uid=[0],
            advanced=True,
        ),
        desc.IntParam(
            name='maxNumberOfMatches',
            label='Maximum Number of Matches',
            description='Maximum number of matches per image pair (and per feature type). \n'
                        'This can be useful to have a quick reconstruction overview. \n'
                        '0 means no limit.',
            value=0,
            range=(0, 50000, 1),
            uid=[0],
        ),
        desc.IntParam(
            name='minNumberOfMatches',
            label='Minimum Number of Matches',
            description='Minimum number of matches per image pair (and per feature type). \n'
                        'This can be useful to have a meaningful reconstruction with accurate keypoints. 0 means no limit.',
            value=0,
            range=(0, 50000, 1),
            uid=[0],
        ),
        desc.IntParam(
            name='minInputTrackLength',
            label='Min Input Track Length',
            description='Minimum track length in input of SfM',
            value=2,
            range=(2, 10, 1),
            uid=[0],
        ),
        desc.IntParam(
            name='minNumberOfObservationsForTriangulation',
            label='Min Observation For Triangulation',
            description='Minimum number of observations to triangulate a point.\n'
                        'Set it to 3 (or more) reduces drastically the noise in the point cloud,\n'
                        'but the number of final poses is a little bit reduced\n'
                        '(from 1.5% to 11% on the tested datasets).',
            value=2,
            range=(2, 10, 1),
            uid=[0],
            advanced=True,
        ),
        desc.FloatParam(
            name='minAngleForTriangulation',
            label='Min Angle For Triangulation',
            description='Minimum angle for triangulation.',
            value=3.0,
            range=(0.1, 10, 0.1),
            uid=[0],
            advanced=True,
        ),
        desc.FloatParam(
            name='minAngleForLandmark',
            label='Min Angle For Landmark',
            description='Minimum angle for landmark.',
            value=2.0,
            range=(0.1, 10, 0.1),
            uid=[0],
            advanced=True,
        ),
        desc.FloatParam(
            name='maxReprojectionError',
            label='Max Reprojection Error',
            description='Maximum reprojection error.',
            value=4.0,
            range=(0.1, 10, 0.1),
            uid=[0],
            advanced=True,
        ),
        desc.FloatParam(
            name='minAngleInitialPair',
            label='Min Angle Initial Pair',
            description='Minimum angle for the initial pair.',
            value=5.0,
            range=(0.1, 10, 0.1),
            uid=[0],
            advanced=True,
        ),
        desc.FloatParam(
            name='maxAngleInitialPair',
            label='Max Angle Initial Pair',
            description='Maximum angle for the initial pair.',
            value=40.0,
            range=(0.1, 60, 0.1),
            uid=[0],
            advanced=True,
        ),
        desc.BoolParam(
            name='useOnlyMatchesFromInputFolder',
            label='Use Only Matches From Input Folder',
            description='Use only matches from the input matchesFolder parameter.\n'
                        'Matches folders previously added to the SfMData file will be ignored.',
            value=False,
            uid=[],
            advanced=True,
        ),
        desc.BoolParam(
            name='useRigConstraint',
            label='Use Rig Constraint',
            description='Enable/Disable rig constraint.',
            value=True,
            uid=[0],
            advanced=True,
        ),
        desc.IntParam(
            name='rigMinNbCamerasForCalibration',
            label='Min Nb Cameras For Rig Calibration',
            description='Minimal number of cameras to start the calibration of the rig',
            value=20,
            range=(1, 50, 1),
            uid=[0],
            advanced=True,
        ),
        desc.BoolParam(
            name='lockAllIntrinsics',
            label='Force Lock of All Intrinsic Camera Parameters',
            description='Force to keep constant all the intrinsics parameters of the cameras (focal length, \n'
                        'principal point, distortion if any) during the reconstruction.\n'
                        'This may be helpful if the input cameras are already fully calibrated.',
            value=False,
            uid=[0],
        ),
        desc.IntParam(
            name='minNbCamerasToRefinePrincipalPoint',
            label='Min Nb Cameras To Refine Principal Point',
            description='Minimal number of cameras to refine the principal point of the cameras (one of the intrinsic parameters of the camera). '
                        'If we do not have enough cameras, the principal point in consider is considered in the center of the image. '
                        'If minNbCamerasToRefinePrincipalPoint<=0, the principal point is never refined. '
                        'If minNbCamerasToRefinePrincipalPoint==1, the principal point is always refined.',
            value=3,
            range=(0, 20, 1),
            uid=[0],
            advanced=True,
        ),
        desc.BoolParam(
            name='filterTrackForks',
            label='Filter Track Forks',
            description='Enable/Disable the track forks removal. A track contains a fork when incoherent matches \n'
                        'lead to multiple features in the same image for a single track. \n',
            value=False,
            uid=[0],
        ),
        desc.File(
            name='initialPairA',
            label='Initial Pair A',
            description='Filename of the first image (without path).',
            value='',
            uid=[0],
        ),
        desc.File(
            name='initialPairB',
            label='Initial Pair B',
            description='Filename of the second image (without path).',
            value='',
            uid=[0],
        ),
        desc.ChoiceParam(
            name='interFileExtension',
            label='Inter File Extension',
            description='Extension of the intermediate file export.',
            value='.abc',
            values=('.abc', '.ply'),
            exclusive=True,
            uid=[],
            advanced=True,
        ),
        desc.ChoiceParam(
            name='verboseLevel',
            label='Verbose Level',
            description='Verbosity level (fatal, error, warning, info, debug, trace).',
            value='info',
            values=['fatal', 'error', 'warning', 'info', 'debug', 'trace'],
            exclusive=True,
            uid=[],
        )
    ]

    outputs = [
        desc.File(
            name='output',
            label='SfMData',
            description='Path to the output sfmdata file',
            value=desc.Node.internalFolder + 'sfm.abc',
            uid=[],
        ),
        desc.File(
            name='outputViewsAndPoses',
            label='Views and Poses',
            description='''Path to the output sfmdata file with cameras (views and poses).''',
            value=desc.Node.internalFolder + 'cameras.sfm',
            uid=[],
        ),
        desc.File(
            name='extraInfoFolder',
            label='Output Folder',
            description='Folder for intermediate reconstruction files and additional reconstruction information files.',
            value=desc.Node.internalFolder,
            uid=[],
        ),
    ]<|MERGE_RESOLUTION|>--- conflicted
+++ resolved
@@ -97,13 +97,8 @@
             name='describerTypes',
             label='Describer Types',
             description='Describer types used to describe an image.',
-<<<<<<< HEAD
-            value=['sift'],
+            value=['dspsift'],
             values=['sift', 'sift_float', 'sift_upright', 'dspsift', 'akaze', 'akaze_liop', 'akaze_mldb', 'cctag3', 'cctag4', 'sift_ocv', 'akaze_ocv', 'tag16h5'],
-=======
-            value=['dspsift'],
-            values=['sift', 'sift_float', 'sift_upright', 'dspsift', 'akaze', 'akaze_liop', 'akaze_mldb', 'cctag3', 'cctag4', 'sift_ocv', 'akaze_ocv'],
->>>>>>> 0055f1e5
             exclusive=False,
             uid=[0],
             joinChar=',',
