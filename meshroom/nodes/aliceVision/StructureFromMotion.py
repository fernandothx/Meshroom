--- conflicted
+++ resolved
@@ -331,11 +331,7 @@
         ),
         desc.File(
             name='outputViewsAndPoses',
-<<<<<<< HEAD
             label='Views and Poses',
-=======
-            label='Output Poses',
->>>>>>> 6b99e0b2
             description='''Path to the output sfmdata file with cameras (views and poses).''',
             value=desc.Node.internalFolder + 'cameras.sfm',
             uid=[],
