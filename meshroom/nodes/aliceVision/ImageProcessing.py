__version__ = "1.1"

from meshroom.core import desc


class ImageProcessing(desc.CommandLineNode):
    commandLine = 'aliceVision_utils_imageProcessing {allParams}'
    size = desc.DynamicNodeSize('input')
    # parallelization = desc.Parallelization(blockSize=40)
    # commandLineRange = '--rangeStart {rangeStart} --rangeSize {rangeBlockSize}'

    documentation = '''
Convert or apply filtering to the input images.
'''

    inputs = [
        desc.File(
            name='input',
            label='Input',
            description='SfMData file input, image filenames or regex(es) on the image file path.\nsupported regex: \'#\' matches a single digit, \'@\' one or more digits, \'?\' one character and \'*\' zero or more.',
            value='',
            uid=[0],
        ),
        desc.ListAttribute(
            elementDesc=desc.File(
                name="imagesFolder",
                label="Images Folder",
                description="",
                value="",
                uid=[0],
            ),
            name="inputFolders",
            label="Images input Folders",
            description='Use images from specific folder(s).',
        ),
        desc.ChoiceParam(
            name='extension',
<<<<<<< HEAD
            label='File Extension',
            description='File Extension. If empty, use the input file type.',
            value='exr',
=======
            label='Output File Extension',
            description='Output Image File Extension.',
            value='',
>>>>>>> 984ecf63
            values=['', 'exr', 'jpg', 'tiff', 'png'],
            exclusive=True,
            uid=[0],
        ),
        desc.BoolParam(
            name='reconstructedViewsOnly',
            label='Only Reconstructed Views',
            description='Process Only Reconstructed Views',
            value=False,
            uid=[0],
        ),
        desc.BoolParam(
            name='keepImageFilename',
            label='Keep Image Filename',
            description='Keep Image Filename instead of using View UID.',
            value=False,
            uid=[0],
        ),
        desc.BoolParam(
            name='exposureCompensation',
            label='Exposure Compensation',
            description='Exposure Compensation',
            value=False,
            uid=[0],
        ),
        desc.FloatParam(
            name='scaleFactor',
            label='ScaleFactor',
            description='Scale Factor.',
            value=1.0,
            range=(0.0, 1.0, 0.01),
            uid=[0],
        ),
        desc.FloatParam(
            name='contrast',
            label='Contrast',
            description='Contrast.',
            value=1.0,
            range=(0.0, 100.0, 0.1),
            uid=[0],
        ),
        desc.IntParam(
            name='medianFilter',
            label='Median Filter',
            description='Median Filter.',
            value=0,
            range=(0, 10, 1),
            uid=[0],
        ),
        desc.BoolParam(
            name='fillHoles',
            label='Fill holes',
            description='Fill holes.',
            value=False,
            uid=[0],
        ),
        desc.IntParam(
            name='sharpenWidth',
            label='Sharpen Width',
            description='Sharpen Width.',
            value=1,
            range=(1, 9, 2),
            uid=[0],
        ),
        desc.FloatParam(
            name='sharpenContrast',
            label='Sharpen Contrast',
            description='Sharpen Contrast.',
            value=1.0,
            range=(0.0, 100.0, 0.1),
            uid=[0],
        ),
        desc.FloatParam(
            name='sharpenThreshold',
            label='Sharpen Threshold',
            description='Sharpen Threshold.',
            value=0.0,
            range=(0.0, 1.0, 0.01),
            uid=[0],
        ),
        desc.BoolParam(
            name='bilateralFilter',
            label='Bilateral Filter',
            description='Bilateral Filter.',
            value=False,
            uid=[0],
        ),
        desc.IntParam(
            name='bilateralFilterDistance',
            label='Bilateral Filter Distance',
            description='Diameter of each pixel neighborhood that is used during bilateral filtering.\nCould be very slow for large filters, so it is recommended to use 5.',
            value=0,
            range=(0, 9, 1),
            uid=[0],
        ),
        desc.FloatParam(
            name='bilateralFilterSigmaSpace',
            label='Bilateral Filter Sigma Space',
            description='Bilateral Filter sigma in the coordinate space.',
            value=0.0,
            range=(0.0, 150.0, 0.01),
            uid=[0],
        ),
        desc.FloatParam(
            name='bilateralFilterSigmaColor',
            label='Bilateral Filter Sigma Color Space',
            description='Bilateral Filter sigma in the color space.',
            value=0.0,
            range=(0.0, 150.0, 0.01),
            uid=[0],
        ),
        desc.BoolParam(
            name='claheFilter',
            label='Clahe Filter',
            description='Use Contrast Limited Adaptive Histogram Equalization (CLAHE) Filter.',
            value=False,
            uid=[0],
        ),
        desc.FloatParam(
            name='claheClipLimit',
            label='Clahe Clip Limit.',
            description='Sets Threshold For Contrast Limiting.',
            value=4.0,
            range=(0.0, 8.0, 1.0),
            uid=[0],
        ),
        desc.IntParam(
            name='claheTileGridSize',
            label='Clahe Tile Grid Size.',
            description='Sets Size Of Grid For Histogram Equalization. Input Image Will Be Divided Into Equally Sized Rectangular Tiles.',
            value=8,
            range=(4, 64, 4),
            uid=[0],
        ),
        desc.ChoiceParam(
            name='verboseLevel',
            label='Verbose Level',
            description='verbosity level (fatal, error, warning, info, debug, trace).',
            value='info',
            values=['fatal', 'error', 'warning', 'info', 'debug', 'trace'],
            exclusive=True,
            uid=[],
        )
    ]

    outputs = [
        desc.File(
            name='outSfMData',
            label='Output sfmData',
            description='Output sfmData.',
            value=desc.Node.internalFolder + 'sfmData.abc',
            uid=[],
        ),
        desc.File(
            name='outputFolder',
            label='Output Images Folder',
            description='Output Images Folder.',
            value=desc.Node.internalFolder,
            group='',  # do not export on the command line
            uid=[],
        ),
    ]<|MERGE_RESOLUTION|>--- conflicted
+++ resolved
@@ -35,15 +35,9 @@
         ),
         desc.ChoiceParam(
             name='extension',
-<<<<<<< HEAD
-            label='File Extension',
-            description='File Extension. If empty, use the input file type.',
-            value='exr',
-=======
             label='Output File Extension',
             description='Output Image File Extension.',
             value='',
->>>>>>> 984ecf63
             values=['', 'exr', 'jpg', 'tiff', 'png'],
             exclusive=True,
             uid=[0],
