--- conflicted
+++ resolved
@@ -30,20 +30,8 @@
         ),
         desc.File(
             name="depthMapsFolder",
-<<<<<<< HEAD
-            label='DepthMaps Folder',
-            description='Input depth maps folder',
-            value='',
-            uid=[0],
-        ),
-        desc.File(
-            name="depthMapsFilterFolder",
-            label='Filtered Depth Maps Folder',
-            description='Input filtered depth maps folder',
-=======
             label='Depth Maps Folder',
             description='Input depth maps folder.',
->>>>>>> 6b99e0b2
             value='',
             uid=[0],
         ),
