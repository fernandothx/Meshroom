#include "GLDrawable.hpp"

namespace mockup
{

GLSLPlainColorShader* GLDrawable::_colorUniform(nullptr);
GLSLColoredShader* GLDrawable::_colorArray(nullptr);

<<<<<<< HEAD
QMatrix4x4 GLDrawable::_cameraMatrix;

void GLDrawable::setShaders(GLSLPlainColorShader *colorUniform, GLSLColoredShader *colorArray)
=======
void GLDrawable::setShaders(GLSLPlainColorShader* colorUniform, GLSLColoredShader* colorArray)
>>>>>>> 8f263668
{
    _colorUniform = colorUniform;
    _colorArray = colorArray;
    _cameraMatrix.setToIdentity();
}

void GLDrawable::deleteShaders()
{
    if(_colorUniform)
    {
        delete _colorUniform;
        _colorUniform = nullptr;
    }

    if(_colorArray)
    {
        delete _colorArray;
        _colorArray = nullptr;
    }
}

<<<<<<< HEAD
void GLDrawable::uploadShaderMatrix()
=======
void GLDrawable::setWorldMatrix(const QMatrix4x4& mat)
>>>>>>> 8f263668
{
    QMatrix4x4 mat(_cameraMatrix*_modelMatrix);

    // FIXME : subclass QGLProgram so we just have to update the current program
    // instead of updating all programs
    if(_colorUniform)
        _colorUniform->setWorldMatrix(mat);
    if(_colorArray)
        _colorArray->setWorldMatrix(mat);
}

<<<<<<< HEAD
void GLDrawable::setCameraMatrix(const QMatrix4x4 &mat)
{
    _cameraMatrix = mat;
} 
}
=======
} // namespace
>>>>>>> 8f263668
<|MERGE_RESOLUTION|>--- conflicted
+++ resolved
@@ -6,13 +6,9 @@
 GLSLPlainColorShader* GLDrawable::_colorUniform(nullptr);
 GLSLColoredShader* GLDrawable::_colorArray(nullptr);
 
-<<<<<<< HEAD
 QMatrix4x4 GLDrawable::_cameraMatrix;
 
 void GLDrawable::setShaders(GLSLPlainColorShader *colorUniform, GLSLColoredShader *colorArray)
-=======
-void GLDrawable::setShaders(GLSLPlainColorShader* colorUniform, GLSLColoredShader* colorArray)
->>>>>>> 8f263668
 {
     _colorUniform = colorUniform;
     _colorArray = colorArray;
@@ -34,11 +30,7 @@
     }
 }
 
-<<<<<<< HEAD
 void GLDrawable::uploadShaderMatrix()
-=======
-void GLDrawable::setWorldMatrix(const QMatrix4x4& mat)
->>>>>>> 8f263668
 {
     QMatrix4x4 mat(_cameraMatrix*_modelMatrix);
 
@@ -47,15 +39,12 @@
     if(_colorUniform)
         _colorUniform->setWorldMatrix(mat);
     if(_colorArray)
-        _colorArray->setWorldMatrix(mat);
+        _colorArray->setWorldMatrix(mat); 
 }
 
-<<<<<<< HEAD
 void GLDrawable::setCameraMatrix(const QMatrix4x4 &mat)
 {
     _cameraMatrix = mat;
 } 
-}
-=======
-} // namespace
->>>>>>> 8f263668
+
+} // namespace